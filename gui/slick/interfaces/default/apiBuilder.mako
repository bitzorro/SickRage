<!DOCTYPE HTML>
<html>
    <head>
        <meta charset="utf-8">
        <title>SickRage - API Builder</title>
        <meta http-equiv="X-UA-Compatible" content="IE=edge,chrome=1">
        <meta name="viewport" content="width=device-width">
        <meta name="robots" content="noindex">

        <script type="text/javascript" charset="utf-8">
        <!--
            sbRoot = '${sbRoot}';
        //-->
        </script>
        <script type="text/javascript" src="${sbRoot}/js/lib/jquery-1.11.2.min.js?${sbPID}"></script>
        <script type="text/javascript" src="${sbRoot}/js/apibuilder.js?${sbPID}"></script>

        <style type="text/css">
        <!--
            #apibuilder select { padding: 2px 2px 2px 6px; display: block; float: left; margin: auto 8px 4px auto; }
            #apibuilder select option { padding: 1px 6px; line-height: 1.2em; }
            #apibuilder .disabled { color: #ccc; }
            #apibuilder .action { background-color: #efefef; }
        -->
        </style>

<script type="text/javascript">
var hide_empty_list=true;
var disable_empty_list=true;

addListGroup("api", "Command");

addOption("Command", "SickRage", "?cmd=sb", 1); //make default
addList("Command", "SickRage.AddRootDir", "?cmd=sb.addrootdir", "sb.addrootdir", "", "", "action");
addOption("Command", "SickRage.CheckScheduler", "?cmd=sb.checkscheduler", "", "", "action");
addOption("Command", "SickRage.CheckVersion", "?cmd=sb.checkversion", "", "", "action");
addList("Command", "SickRage.DeleteRootDir", "?cmd=sb.deleterootdir", "sb.deleterootdir", "", "", "action");
addOption("Command", "SickRage.GetDefaults", "?cmd=sb.getdefaults", "", "", "action");
addOption("Command", "SickRage.GetMessages", "?cmd=sb.getmessages", "", "", "action");
addOption("Command", "SickRage.GetRootDirs", "?cmd=sb.getrootdirs", "", "", "action");
addList("Command", "SickRage.PauseBacklog", "?cmd=sb.pausebacklog", "sb.pausebacklog", "", "", "action");
addOption("Command", "SickRage.Ping", "?cmd=sb.ping", "", "", "action");
addOption("Command", "SickRage.Restart", "?cmd=sb.restart", "", "", "action");
addList("Command", "SickRage.SearchIndexers", "?cmd=sb.searchindexers", "sb.searchindexers", "", "", "action");
addList("Command", "SickRage.SearchTVDb", "?cmd=sb.searchtvdb", "sb.searchindexers", "", "", "action");
addList("Command", "SickRage.SearchTVRage", "?cmd=sb.searchtvrage", "sb.searchindexers", "", "", "action");
addList("Command", "SickRage.SetDefaults", "?cmd=sb.setdefaults", "sb.setdefaults", "", "", "action");
addOption("Command", "SickRage.Shutdown", "?cmd=sb.shutdown", "", "", "action");
addOption("Command", "SickRage.Update", "?cmd=sb.update", "", "", "action");
addOption("Command", "Backlog", "?cmd=backlog", "", "", "action");
addList("Command", "Coming Episodes", "?cmd=future", "future");
addList("Command", "Episode", "?cmd=episode", "episode");
addList("Command", "Episode.Search", "?cmd=episode.search", "episode.search", "", "", "action");
addList("Command", "Episode.SetStatus", "?cmd=episode.setstatus", "episode.setstatus", "", "", "action");
addList("Command", "Episode.SubtitleSearch", "?cmd=episode.subtitlesearch", "episode.search", "", "", "action");
addList("Command", "Scene Exceptions", "?cmd=exceptions", "exceptions");
addOption("Command", "Failed", "?cmd=failed", "", "", "action");
addList("Command", "History", "?cmd=history", "history");
addOption("Command", "History.Clear", "?cmd=history.clear", "", "", "action");
addOption("Command", "History.Trim", "?cmd=history.trim", "", "", "action");
addList("Command", "Logs", "?cmd=logs", "logs");
addList("Command", "Show", "?cmd=show", "indexerid");
addList("Command", "Show.AddExisting", "?cmd=show.addexisting", "show.addexisting", "", "", "action");
addList("Command", "Show.AddNew", "?cmd=show.addnew", "show.addnew", "", "", "action");
addList("Command", "Show.Cache", "?cmd=show.cache", "indexerid", "", "", "action");
addList("Command", "Show.Delete", "?cmd=show.delete", "show.delete", "", "", "action");
addList("Command", "Show.GetBanner", "?cmd=show.getbanner", "indexerid", "", "", "action");
addList("Command", "Show.GetFanArt", "?cmd=show.getfanart", "indexerid", "", "", "action");
addList("Command", "Show.GetNetworkLogo", "?cmd=show.getnetworklogo", "indexerid", "", "", "action");
addList("Command", "Show.GetPoster", "?cmd=show.getposter", "indexerid", "", "", "action");
addList("Command", "Show.GetQuality", "?cmd=show.getquality", "indexerid", "", "", "action");
addList("Command", "Show.Pause", "?cmd=show.pause", "show.pause", "", "", "action");
addList("Command", "Show.Refresh", "?cmd=show.refresh", "indexerid", "", "", "action");
addList("Command", "Show.SeasonList", "?cmd=show.seasonlist", "show.seasonlist", "", "", "action");
addList("Command", "Show.Seasons", "?cmd=show.seasons", "seasons", "", "", "action");
addList("Command", "Show.SetQuality", "?cmd=show.setquality", "show.setquality", "", "", "action");
addList("Command", "Show.Stats", "?cmd=show.stats", "indexerid", "", "", "action");
addList("Command", "Show.Update", "?cmd=show.update", "indexerid", "", "", "action");
addList("Command", "Shows", "?cmd=shows", "shows");
addOption("Command", "Shows.Stats", "?cmd=shows.stats", "", "", "action");

// addOption("indexerid", "Optional Param", "", 1);
% for curShow in sortedShowList:
addOption("indexerid", "${curShow.name}", "&indexerid=${curShow.indexerid}");
% endfor

addOption("logs", "Optional Param", "", 1);
addOption("logs", "Debug", "&min_level=debug");
addOption("logs", "Info", "&min_level=info");
addOption("logs", "Warning", "&min_level=warning");
addOption("logs", "Error", "&min_level=error");

addOption("sb.setdefaults", "Optional Param", "", 1);
addList("sb.setdefaults", "Exclude Paused Shows on ComingEps", "&future_show_paused=0", "sb.setdefaults-status");
addList("sb.setdefaults", "Include Paused Shows on ComingEps", "&future_show_paused=1", "sb.setdefaults-status");

addOption("sb.setdefaults-status", "Optional Param", "", 1);
addList("sb.setdefaults-status", "Wanted", "&status=wanted", "sb.setdefaults-opt");
addList("sb.setdefaults-status", "Skipped", "&status=skipped", "sb.setdefaults-opt");
addList("sb.setdefaults-status", "Archived", "&status=archived", "sb.setdefaults-opt");
addList("sb.setdefaults-status", "Ignored", "&status=ignored", "sb.setdefaults-opt");

addOption("sb.setdefaults-opt", "Optional Param", "", 1);
addList("sb.setdefaults-opt", "Flatten (No Season Folder)", "&flatten_folders=1", "quality");
addList("sb.setdefaults-opt", "Use Season Folder", "&flatten_folders=0", "quality");

addOption("shows", "Optional Param", "", 1);
addOption("shows", "Show Only Paused", "&paused=1");
addOption("shows", "Show Only Not Paused", "&paused=0");
addOption("shows", "Sort by Show Name", "&sort=name");
addOption("shows", "Sort by INDEXER ID", "&sort=id");

addList("show.addexisting", "C:\\temp\\show1", "&location=C:\\temp\\show1", "show.addexisting-indexerid");
addList("show.addexisting", "D:\\Temp\\show2", "&location=D:\\Temp\\show2", "show.addexisting-indexerid");
addList("show.addexisting", "S:\\TV\\Ancient Aliens", "&location=S:\\TV\\Ancient Aliens", "show.addexisting-indexerid");
addList("show.addexisting", "S:\\TV\\Chuck", "&location=S:\\TV\\Chuck", "show.addexisting-indexerid");

addList("show.addexisting-indexerid", "101501 (Ancient Aliens)", "&indexerid=101501", "show.addexisting-opt");
addList("show.addexisting-indexerid", "80348 (Chuck)", "&indexerid=80348", "show.addexisting-opt");

addOption("show.addexisting-opt", "Optional Param", "", 1);
addList("show.addexisting-opt", "Flatten (No Season Folder)", "&flatten_folders=1", "quality");
addList("show.addexisting-opt", "Use Season Folder", "&flatten_folders=0", "quality");

addList("show.addnew", "101501 (Ancient Aliens)", "&indexerid=101501", "show.addnew-loc");
addList("show.addnew", "80348 (Chuck)", "&indexerid=80348", "show.addnew-loc");

addOption("show.addnew-loc", "Optional Param", "", 1);
addList("show.addnew-loc", "C:\\Temp", "&location=C:\\temp", "show.addnew-status");
addList("show.addnew-loc", "D:\\Temp", "&location=D:\\Temp", "show.addnew-status");
addList("show.addnew-loc", "S:\\TV", "&location=S:\\TV", "show.addnew-status");
addList("show.addnew-loc", "/usr/bin", "&location=/usr/bin", "show.addnew-status");

addOption("show.addnew-status", "Optional Param", "", 1);
addList("show.addnew-status", "Wanted", "&status=wanted", "show.addnew-opt");
addList("show.addnew-status", "Skipped", "&status=skipped", "show.addnew-opt");
addList("show.addnew-status", "Archived", "&status=archived", "show.addnew-opt");
addList("show.addnew-status", "Ignored", "&status=ignored", "show.addnew-opt");

addOption("show.addnew-opt", "Optional Param", "", 1);
addList("show.addnew-opt", "Flatten (No Season Folder)", "&flatten_folders=1", "quality");
addList("show.addnew-opt", "Use Season Folder", "&flatten_folders=0", "quality");

addOptGroup("sb.searchindexers", "Search by Name");
addList("sb.searchindexers", "Lost", "&name=Lost", "sb.searchindexers-lang");
addList("sb.searchindexers", "office", "&name=office", "sb.searchindexers-lang");
addList("sb.searchindexers", "OffiCE", "&name=OffiCE", "sb.searchindexers-lang");
addList("sb.searchindexers", "Leno", "&name=leno", "sb.searchindexers-lang");
addList("sb.searchindexers", "Top Gear", "&name=Top Gear", "sb.searchindexers-lang");
endOptGroup("sb.searchindexers");
addOptGroup("sb.searchindexers", "Search by indexerid");
addList("sb.searchindexers", "73739", "&indexerid=73739", "sb.searchindexers-lang");
addList("sb.searchindexers", "74608", "&indexerid=74608", "sb.searchindexers-lang");
addList("sb.searchindexers", "199051", "&indexerid=199051", "sb.searchindexers-lang");
addList("sb.searchindexers", "123456 (invalid show)", "&indexerid=123456", "sb.searchindexers-lang");
endOptGroup("sb.searchindexers");

addOption("sb.searchindexers-lang", "Optional Param", "", 1);
addOption("sb.searchindexers-lang", "Chinese", "&lang=zh");   // 27
addOption("sb.searchindexers-lang", "Croatian", "&lang=hr");  // 31
addOption("sb.searchindexers-lang", "Czech", "&lang=cs");     // 28
addOption("sb.searchindexers-lang", "Danish", "&lang=da");    // 10
addOption("sb.searchindexers-lang", "Dutch", "&lang=nl");     // 13
addOption("sb.searchindexers-lang", "English", "&lang=en");   // 7
addOption("sb.searchindexers-lang", "Finnish", "&lang=fi");   // 11 -- Suomeksi
addOption("sb.searchindexers-lang", "French", "&lang=fr");    // 17
addOption("sb.searchindexers-lang", "German", "&lang=de");    // 14
addOption("sb.searchindexers-lang", "Greek", "&lang=el");     // 20
addOption("sb.searchindexers-lang", "Hebrew", "&lang=he");    // 24
addOption("sb.searchindexers-lang", "Hungarian", "&lang=hu"); // 19 -- Magyar
addOption("sb.searchindexers-lang", "Italian", "&lang=it");   // 15
addOption("sb.searchindexers-lang", "Japanese", "&lang=ja");  // 25
addOption("sb.searchindexers-lang", "Korean", "&lang=ko");    // 32
addOption("sb.searchindexers-lang", "Norwegian", "&lang=no"); // 9
addOption("sb.searchindexers-lang", "Polish", "&lang=pl");    // 18
addOption("sb.searchindexers-lang", "Portuguese", "&lang=pt");// 26
addOption("sb.searchindexers-lang", "Russian", "&lang=ru");   // 22
addOption("sb.searchindexers-lang", "Slovenian", "&lang=sl"); // 30
addOption("sb.searchindexers-lang", "Spanish", "&lang=es");   // 16
addOption("sb.searchindexers-lang", "Swedish", "&lang=sv");   // 8
addOption("sb.searchindexers-lang", "Turkish", "&lang=tr");   // 21

% for curShow in sortedShowList:
addList("seasons", "${curShow.name}", "&indexerid=${curShow.indexerid}", "seasons-${curShow.indexerid}");
% endfor

% for curShow in sortedShowList:
addList("show.seasonlist", "${curShow.name}", "&indexerid=${curShow.indexerid}", "show.seasonlist-sort");
% endfor

addOption("show.seasonlist-sort", "Optional Param", "", 1);
addOption("show.seasonlist-sort", "Sort by Ascending", "&sort=asc");

% for curShow in sortedShowList:
addList("show.setquality", "${curShow.name}", "&indexerid=${curShow.indexerid}", "quality");
% endfor

//build out generic quality options
addOptGroup("quality", "Quality Templates");
addOption("quality", "SD", "&initial=sdtv|sddvd");
addOption("quality", "HD", "&initial=hdtv|fullhdtv|hdwebdl|fullhdwebdl|hdbluray|fullhdbluray");
addOption("quality", "HD720p", "&initial=hdtv|hdwebdl|hdbluray");
addOption("quality", "HD1080p", "&initial=fullhdtv|fullhdwebdl|fullhdbluray");
addOption("quality", "ANY", "&initial=sdtv|sddvd|hdtv|fullhdtv|hdwebdl|fullhdwebdl|hdbluray|fullhdbluray|unknown");
endOptGroup("quality");
addOptGroup("quality", "Inital (Custom)");
addList("quality", "SD TV", "&initial=sdtv", "quality-archive");
addList("quality", "SD DVD", "&initial=sddvd", "quality-archive");
addList("quality", "HD TV", "&initial=hdtv", "quality-archive");
addList("quality", "RawHD TV", "&initial=rawhdtv", "quality-archive");
addList("quality", "1080p HD TV", "&initial=fullhdtv", "quality-archive");
addList("quality", "720p Web-DL", "&initial=hdwebdl", "quality-archive");
addList("quality", "1080p Web-DL", "&initial=fullhdwebdl", "quality-archive");
addList("quality", "720p BluRay", "&initial=hdbluray", "quality-archive");
addList("quality", "1080p BluRay", "&initial=fullhdbluray", "quality-archive");
addList("quality", "Unknown", "&initial=unknown", "quality-archive");
endOptGroup("quality");
addOptGroup("quality", "Random (Custom)");
addList("quality", "SD DVD/720p Web-DL", "&initial=sddvd|hdwebdl", "quality-archive");
addList("quality", "SD TV/HD TV", "&initial=sdtv|hdtv", "quality-archive");
endOptGroup("quality");

addOption("quality-archive", "Optional Param", "", 1);
addOptGroup("quality-archive", "Archive (Custom)");
addList("quality-archive", "SD DVD", "&archive=sddvd");
addList("quality-archive", "HD TV", "&archive=hdtv");
addList("quality-archive", "RawHD TV", "&archive=rawhdtv");
addList("quality-archive", "1080p HD TV", "&archive=fullhdtv");
addList("quality-archive", "720p Web-DL", "&archive=hdwebdl");
addList("quality-archive", "1080p Web-DL", "&archive=fullhdwebdl");
addList("quality-archive", "720p BluRay", "&archive=hdbluray");
addList("quality-archive", "1080p BluRay", "&archive=fullhdbluray");
endOptGroup("quality-archive");
addOptGroup("quality-archive", "Random (Custom)");
addList("quality-archive", "HD TV/1080p BluRay", "&archive=hdtv|fullhdbluray");
addList("quality-archive", "720p Web-DL/720p BluRay", "&archive=hdwebdl|hdbluray");
endOptGroup("quality-archive");

// build out each show's season list for season cmd
% for curShow in seasonSQLResults:
addOption("seasons-${curShow}", "Optional Param", "", 1);
    % for curShowSeason in seasonSQLResults[curShow]:
addOption("seasons-${curShow}", "${curShowSeason['season']}", "&season=${curShowSeason['season']}");
    % endfor
% endfor

% for curShow in sortedShowList:
addList("episode", "${curShow.name}", "&indexerid=${curShow.indexerid}", "episode-${curShow.indexerid}");
% endfor

// build out each show's season+episode list for episode cmd
% for curShow in episodeSQLResults:
    % for curShowSeason in episodeSQLResults[curShow]:
addList("episode-${curShow}", "${curShowSeason['season']} x ${curShowSeason['episode']}", "&season=${curShowSeason['season']}&episode=${curShowSeason['episode']}", "episode-${curShow}-full");
    % endfor
addOption("episode-${curShow}-full", "Optional Param", "", 1);
addOption("episode-${curShow}-full", "Show Full Path", "&full_path=1");
% endfor

// build out tvshow list for episode.search
% for curShow in sortedShowList:
addList("episode.search", "${curShow.name}", "&indexerid=${curShow.indexerid}", "episode.search-${curShow.indexerid}");
% endfor

// build out each show's season+episode list for episode.search cmd
% for curShow in episodeSQLResults:
    % for curShowSeason in episodeSQLResults[curShow]:
addOption("episode.search-${curShow}", "${curShowSeason['season']} x ${curShowSeason['episode']}", "&season=${curShowSeason['season']}&episode=${curShowSeason['episode']}");
    % endfor
% endfor

// build out tvshow list for episode.setstatus
% for curShow in sortedShowList:
addList("episode.setstatus", "${curShow.name}", "&indexerid=${curShow.indexerid}", "episode.setstatus-${curShow.indexerid}");
% endfor

// build out each show's season+episode list for episode.setstatus cmd
% for curShow in episodeSQLResults:
    % curSeason = -1
    % for curShowSeason in episodeSQLResults[curShow]:
        % if curShowSeason['season'] != curSeason and curShowSeason['season'] != 0:
            // insert just the season as the ep number is now optional
            addList("episode.setstatus-${curShow}", "Season ${curShowSeason['season']}", "&season=${curShowSeason['season']}", "episode-status-${curShow}");
        % endif
<<<<<<< HEAD
        <% curSeason = int(curShowSeason['season']) %>
addList("episode.setstatus-${curShow}", "${curShowSeason['season']} x ${curShowSeason['episode']}", "&season=${curShowSeason['season']}&episode=${curShowSeason['episode']}", "episode-status-${curShow}");
=======
        % curSeason = int(curShowSeason.season)
addList("episode.setstatus-${curShow}", "${curShowSeason.season} x ${curShowSeason.episode}", "&season=${curShowSeason.season}&episode=${curShowSeason.episode}", "episode-status-${curShow}");
>>>>>>> 1606e941
    % endfor
addList("episode-status-${curShow}", "Wanted", "&status=wanted", "force");
addList("episode-status-${curShow}", "Skipped", "&status=skipped", "force");
addList("episode-status-${curShow}", "Archived", "&status=archived", "force");
addList("episode-status-${curShow}", "Ignored", "&status=ignored", "force");
% endfor

addOption("force", "Optional Param", "", 1);
addOption("force", "Replace Downloaded EP", "&force=1");
addOption("force", "Skip Downloaded EP", "&force=0");

addOption("future", "Optional Param", "", 1);
addList("future", "Sort by Date", "&sort=date", "future-type");
addList("future", "Sort by Network", "&sort=network", "future-type");
addList("future", "Sort by Show Name", "&sort=show", "future-type");

addOption("future-type", "Optional Param", "", 1);
addList("future-type", "Show All Types", "&type=today|missed|soon|later", "future-paused");
addList("future-type", "Show Today", "&type=today", "future-paused");
addList("future-type", "Show Missed", "&type=missed", "future-paused");
addList("future-type", "Show Soon", "&type=soon", "future-paused");
addList("future-type", "Show Later", "&type=later", "future-paused");
addList("future-type", "Show Today & Missed", "&type=today|missed", "future-paused");

addOption("future-paused", "Optional Param", "", 1);
addOption("future-paused", "Include Paused Shows", "&paused=1");
addOption("future-paused", "Exclude Paused Shows", "&paused=0");

addOption("history", "Optional Param", "", 1);
addList("history", "Show Only Downloaded", "&type=downloaded", "history-type");
addList("history", "Show Only Snatched", "&type=snatched", "history-type");
//addOptGroup("history", "Limit Results");
addList("history", "Limit Results (2)", "&limit=2", "history-limit");
addList("history", "Limit Results (25)", "&limit=25", "history-limit");
addList("history", "Limit Results (50)", "&limit=50", "history-limit");
//endOptGroup("history");

addOption("history-type", "Optional Param", "", 1);
addOption("history-type", "Limit Results (2)", "&limit=2");
addOption("history-type", "Limit Results (25)", "&limit=25");
addOption("history-type", "Limit Results (50)", "&limit=50");

addOption("history-limit", "Optional Param", "", 1);
addOption("history-limit", "Show Only Downloaded", "&type=downloaded");
addOption("history-limit", "Show Only Snatched", "&type=snatched");

addOption("exceptions", "Optional Param", "", 1);
% for curShow in sortedShowList:
addOption("exceptions", "${curShow.name}", "&indexerid=8$curShow.indexerid}");
% endfor

addOption("sb.pausebacklog", "Optional Param", "", 1);
addOption("sb.pausebacklog", "Pause", "&pause=1");
addOption("sb.pausebacklog", "Unpause", "&pause=0");

addList("sb.addrootdir", "C:\\Temp", "&location=C:\\Temp", "sb.addrootdir-opt");
addList("sb.addrootdir", "/usr/bin", "&location=/usr/bin/", "sb.addrootdir-opt");
addList("sb.addrootdir", "S:\\Invalid_Location", "&location=S:\\Invalid_Location", "sb.addrootdir-opt");

addOption("sb.addrootdir-opt", "Optional Param", "", 1);
addOption("sb.addrootdir-opt", "Default", "&default=1");
addOption("sb.addrootdir-opt", "Not Default", "&default=0");

addOption("sb.deleterootdir", "C:\\Temp", "&location=C:\\Temp", "", 1);
addOption("sb.deleterootdir", "/usr/bin", "&location=/usr/bin/");
addOption("sb.deleterootdir", "S:\\Invalid_Location", "&location=S:\\Invalid_Location");

% for curShow in sortedShowList:
addList("show.pause", "${curShow.name}", "&indexerid=${curShow.indexerid}", "show.pause-opt");
% endfor
addOption("show.pause-opt", "Optional Param", "", 1);
addOption("show.pause-opt", "Unpause", "&pause=0");
addOption("show.pause-opt", "Pause", "&pause=1");

% for curShow in sortedShowList:
addList("show.delete", "${curShow.name}", "&indexerid=${curShow.indexerid}", "show.delete-opt");
% endfor
addOption("show.delete-opt", "Remove Files", "&removefiles=1");
addOption("show.delete-opt", "Don't Remove Files", "&removefiles=0");

</script>
</head>

<body onload="initListGroup('api', document.apibuilder.firstlevel, document.apibuilder.secondlevel, document.apibuilder.thirdlevel, document.apibuilder.forthlevel, document.apibuilder.fifthlevel, document.apibuilder.sixthlevel, document.apibuilder.seventhlevel)">

<form name="apibuilder" id="apibuilder" action="">
<table align="center">
    <tr>
        <td>
            <input type="text" size="40" id="apikey" name="apikey" value="${apikey}">
            <input type="checkbox" id="debug" class="global"><label for="debug"> Debug?</label>
            <input type="checkbox" id="profile" class="global"><label for="profile"> Profile?</label>
            <input type="checkbox" id="jsonp" class="global"><label for="jsonp"> JSONP?</label>
            <input type="checkbox" id="help" class="global"><label for="help"> Help?</label>
        </td>
    </tr>
    <tr>
        <td>
            <select name="firstlevel"><option></option></select>
            <select name="secondlevel"><option></option></select>
            <select name="thirdlevel"><option></option></select>
            <select name="forthlevel"><option></option></select>
            <select name="fifthlevel"><option></option></select>
            <select name="sixthlevel"><option></option></select>
            <select name="seventhlevel"><option></option></select>
            <div style="float: left; ">
                <input type="button" value="Reset" onclick="resetListGroup('api',1)" />
                <input type="button" value="Go" onclick="goListGroup(this.form['apikey'].value, this.form['seventhlevel'].value, this.form['sixthlevel'].value, this.form['fifthlevel'].value, this.form['forthlevel'].value, this.form['thirdlevel'].value, this.form['secondlevel'].value, this.form['firstlevel'].value)" />
            </div>
        </td>
    </tr>
</table>
</form>

<div id="apiResponse"></div>

</body>

</html><|MERGE_RESOLUTION|>--- conflicted
+++ resolved
@@ -282,13 +282,8 @@
             // insert just the season as the ep number is now optional
             addList("episode.setstatus-${curShow}", "Season ${curShowSeason['season']}", "&season=${curShowSeason['season']}", "episode-status-${curShow}");
         % endif
-<<<<<<< HEAD
         <% curSeason = int(curShowSeason['season']) %>
 addList("episode.setstatus-${curShow}", "${curShowSeason['season']} x ${curShowSeason['episode']}", "&season=${curShowSeason['season']}&episode=${curShowSeason['episode']}", "episode-status-${curShow}");
-=======
-        % curSeason = int(curShowSeason.season)
-addList("episode.setstatus-${curShow}", "${curShowSeason.season} x ${curShowSeason.episode}", "&season=${curShowSeason.season}&episode=${curShowSeason.episode}", "episode-status-${curShow}");
->>>>>>> 1606e941
     % endfor
 addList("episode-status-${curShow}", "Wanted", "&status=wanted", "force");
 addList("episode-status-${curShow}", "Skipped", "&status=skipped", "force");
