#import sickbeard
#from sickbeard.helpers import anon_url
#from sickbeard.common import *

#set global $title="Config - Notifications"
#set global $header="Notifications"

#set global $sbPath="../.."

#set global $topmenu="config"#
#include $os.path.join($sickbeard.PROG_DIR, "gui/slick/interfaces/default/inc_top.tmpl")

<script type="text/javascript" src="$sbRoot/js/configNotifications.js?$sbPID"></script>
<script type="text/javascript" src="$sbRoot/js/config.js?$sbPID"></script>

#if $varExists('header')
    <h1 class="header">$header</h1>
#else
    <h1 class="title">$title</h1>
#end if

<div id="config">
    <div id="config-content">
        <form id="configForm" action="saveNotifications" method="post">
            <div id="config-components">
                <ul>
                    <li><a href="#tabs-1">Home Theater / NAS</a></li>
                    <li><a href="#tabs-2">Devices</a></li>
                    <li><a href="#tabs-3">Social</a></li>
                </ul>

                <div id="tabs-1">
                <div class="component-group">

                    <div class="component-group-desc">
                        <img class="notifier-icon" src="$sbRoot/images/notifiers/kodi.png" alt="" title="KODI" />
                        <h3><a href="<%= anon_url('http://kodi.tv/') %>" rel="noreferrer" onclick="window.open(this.href, '_blank'); return false;">KODI</a></h3>
                        <p>A free and open source cross-platform media center and home entertainment system software with a 10-foot user interface designed for the living-room TV.</p>
                    </div>
                    <fieldset class="component-group-list">
                        <div class="field-pair">
                            <label class="cleafix" for="use_kodi">
                                <span class="component-title">Enable</span>
                                <span class="component-desc">
                                    <input type="checkbox" class="enabler" name="use_kodi" id="use_kodi" #if $sickbeard.USE_KODI then "checked=\"checked\"" else ""# />
                                    <p>should SickRage send KODI commands ?<p>
                                </span>
                            </label>
                        </div>

                        <div id="content_use_kodi">
                            <div class="field-pair">
                                <label for="kodi_always_on">
                                    <span class="component-title">Always on</span>
                                    <span class="component-desc">
                                        <input type="checkbox" name="kodi_always_on" id="kodi_always_on" #if $sickbeard.KODI_ALWAYS_ON then "checked=\"checked\"" else ""# />
                                        <p>log errors when unreachable ?</p>
                                    </span>
                                </label>
                            </div>
                            <div class="field-pair">
                                <label for="kodi_notify_onsnatch">
                                    <span class="component-title">Notify on snatch</span>
                                    <span class="component-desc">
                                        <input type="checkbox" name="kodi_notify_onsnatch" id="kodi_notify_onsnatch" #if $sickbeard.KODI_NOTIFY_ONSNATCH then "checked=\"checked\"" else ""# />
                                        <p>send a notification when a download starts ?</p>
                                    </span>
                                </label>
                            </div>
                            <div class="field-pair">
                                <label for="kodi_notify_ondownload">
                                    <span class="component-title">Notify on download</span>
                                    <span class="component-desc">
                                        <input type="checkbox" name="kodi_notify_ondownload" id="kodi_notify_ondownload" #if $sickbeard.KODI_NOTIFY_ONDOWNLOAD then "checked=\"checked\"" else ""# />
                                        <p>send a notification when a download finishes ?</p>
                                    </span>
                                </label>
                            </div>
                            <div class="field-pair">
                                <label for="kodi_notify_onsubtitledownload">
                                    <span class="component-title">Notify on subtitle download</span>
                                    <span class="component-desc">
                                        <input type="checkbox" name="kodi_notify_onsubtitledownload" id="kodi_notify_onsubtitledownload" #if $sickbeard.KODI_NOTIFY_ONSUBTITLEDOWNLOAD then "checked=\"checked\"" else ""# />
                                        <p>send a notification when subtitles are downloaded ?</p>
                                    </span>
                                </label>
                            </div>
                            <div class="field-pair">
                                <label for="kodi_update_library">
                                    <span class="component-title">Update library</span>
                                    <span class="component-desc">
                                        <input type="checkbox" name="kodi_update_library" id="kodi_update_library" #if $sickbeard.KODI_UPDATE_LIBRARY then "checked=\"checked\"" else ""# />
                                        <p>update KODI library when a download finishes ?</p>
                                    </span>
                                </label>
                            </div>
                            <div class="field-pair">
                                <label for="kodi_update_full">
                                    <span class="component-title">Full library update</span>
                                    <span class="component-desc">
                                        <input type="checkbox" name="kodi_update_full" id="kodi_update_full" #if $sickbeard.KODI_UPDATE_FULL then "checked=\"checked\"" else ""# />
                                        <p>perform a full library update if update per-show fails ?</p>
                                    </span>
                                </label>
                            </div>
                            <div class="field-pair">
                                <label for="kodi_update_onlyfirst">
                                    <span class="component-title">Only update first host</span>
                                    <span class="component-desc">
                                        <input type="checkbox" name="kodi_update_onlyfirst" id="kodi_update_onlyfirst" #if $sickbeard.KODI_UPDATE_ONLYFIRST then "checked=\"checked\"" else ""# />
                                        <p>only send library updates to the first active host ?</p>
                                    </span>
                                </label>
                            </div>
                            <div class="field-pair">
                                <label for="kodi_host">
                                    <span class="component-title">KODI IP:Port</span>
                                    <input type="text" name="kodi_host" id="kodi_host" value="$sickbeard.KODI_HOST" class="form-control input-sm input350" />
                                </label>
                                <label>
                                    <span class="component-title">&nbsp;</span>
                                    <span class="component-desc">host running KODI (eg. 192.168.1.100:8080)</span>
                                </label>
                                <label>
                                    <span class="component-title">&nbsp;</span>
                                    <span class="component-desc">(multiple host strings must be separated by commas)</span>
                                </label>
                            </div>
                            <div class="field-pair">
                                <label for="kodi_username">
                                    <span class="component-title">KODI username</span>
                                    <input type="text" name="kodi_username" id="kodi_username" value="$sickbeard.KODI_USERNAME" class="form-control input-sm input250" />
                                </label>
                                <label>
                                    <span class="component-title">&nbsp;</span>
                                    <span class="component-desc">username for your KODI server (blank for none)</span>
                                </label>
                            </div>
                            <div class="field-pair">
                                <label for="kodi_password">
                                    <span class="component-title">KODI password</span>
                                    <input type="password" name="kodi_password" id="kodi_password" value="$sickbeard.KODI_PASSWORD" class="form-control input-sm input250" />
                                </label>
                                <label>
                                    <span class="component-title">&nbsp;</span>
                                    <span class="component-desc">password for your KODI server (blank for none)</span>
                                </label>
                            </div>
                            <div class="testNotification" id="testKODI-result">Click below to test.</div>
                            <input  class="btn" type="button" value="Test KODI" id="testKODI" />
                            <input type="submit" class="config_submitter btn" value="Save Changes" />
                        </div><!-- /content_use_kodi //-->

                    </fieldset>

                </div><!-- /kodi component-group //-->


                <div class="component-group">
                    <div class="component-group-desc">
                        <img class="notifier-icon" src="$sbRoot/images/notifiers/plex.png" alt="" title="Plex Media Server" />
                        <h3><a href="<%= anon_url('http://www.plexapp.com/') %>" rel="noreferrer" onclick="window.open(this.href, '_blank'); return false;">Plex Media Server</a></h3>
                        <p>Experience your media on a visually stunning, easy to use interface on your Mac connected to your TV. Your media library has never looked this good!</p>
                        <p class="plexinfo hide">For sending notifications to Plex Home Theater (PHT) clients, use the KODI notifier with port <b>3005</b>.</p>
                    </div>
                    <fieldset class="component-group-list">
                        <div class="field-pair">
                            <label for="use_plex">
                                <span class="component-title">Enable</span>
                                <span class="component-desc">
                                    <input type="checkbox" class="enabler" name="use_plex" id="use_plex" #if $sickbeard.USE_PLEX then "checked=\"checked\"" else ""# />
                                    <p>should SickRage send Plex commands ?</p>
                                </span>
                            </label>
                        </div>

                        <div id="content_use_plex">
                            <div class="field-pair">
                                <label for="plex_notify_onsnatch">
                                    <span class="component-title">Notify on snatch</span>
                                    <span class="component-desc">
                                        <input type="checkbox" name="plex_notify_onsnatch" id="plex_notify_onsnatch" #if $sickbeard.PLEX_NOTIFY_ONSNATCH then "checked=\"checked\"" else ""# />
                                        <p>send a notification when a download starts ?</p>
                                    </span>
                                </label>
                            </div>
                            <div class="field-pair">
                                <label for="plex_notify_ondownload">
                                    <span class="component-title">Notify on download</span>
                                    <span class="component-desc">
                                        <input type="checkbox" name="plex_notify_ondownload" id="plex_notify_ondownload" #if $sickbeard.PLEX_NOTIFY_ONDOWNLOAD then "checked=\"checked\"" else ""# />
                                        <p>send a notification when a download finishes ?</p>
                                    </span>
                                </label>
                            </div>
                            <div class="field-pair">
                                <label for="plex_notify_onsubtitledownload">
                                    <span class="component-title">Notify on subtitle download</span>
                                    <span class="component-desc">
                                        <input type="checkbox" name="plex_notify_onsubtitledownload" id="plex_notify_onsubtitledownload" #if $sickbeard.PLEX_NOTIFY_ONSUBTITLEDOWNLOAD then "checked=\"checked\"" else ""# />
                                        <p>send a notification when subtitles are downloaded ?</p>
                                    </span>
                                </label>
                            </div>
                            <div class="field-pair">
                                <label for="plex_update_library">
                                    <span class="component-title">Update library</span>
                                    <span class="component-desc">
                                        <input type="checkbox" name="plex_update_library" id="plex_update_library" #if $sickbeard.PLEX_UPDATE_LIBRARY then "checked=\"checked\"" else ""# />
                                        <p>update Plex Media Server library when a download finishes ?</p>
                                    </span>
                                </label>
                            </div>
                            <div class="field-pair">
                                <label for="plex_server_host">
                                    <span class="component-title">Plex Media Server IP:Port</span>
                                    <input type="text" name="plex_server_host" id="plex_server_host" value="$sickbeard.PLEX_SERVER_HOST" class="form-control input-sm input250" />
                                </label>
                                <label>
                                    <span class="component-title">&nbsp;</span>
                                    <span class="component-desc">host running Plex Media Server (eg. 192.168.1.100:32400)</span>
                                </label>
                            </div>
                            <div class="field-pair">
                                <label for="plex_server_token">
                                    <span class="component-title">Plex Media Server Auth Token</span>
                                    <input type="text" name="plex_server_token" id="plex_server_token" value="$sickbeard.PLEX_SERVER_TOKEN" class="form-control input-sm input250" />
                                </label>
                                <label>
                                    <span class="component-title">&nbsp;</span>
                                    <span class="component-desc">Auth Token used by plex</span>
                                </label>
                                <label>
                                    <span class="component-title">&nbsp;</span>
                                    <span class="component-desc">(<a href="<%= anon_url('https://support.plex.tv/hc/en-us/articles/204059436-Finding-your-account-token-X-Plex-Token') %>" rel="noreferrer" onclick="window.open(this.href, '_blank'); return false;"><u>Finding your account token</u></a>)</span>
                                </label>
                            </div>
                            <div class="field-pair">
                                <label for="plex_host">
                                    <span class="component-title">Plex Client IP:Port</span>
                                    <input type="text" name="plex_host" id="plex_host" value="$sickbeard.PLEX_HOST" class="form-control input-sm input350" />
                                </label>
                                <label>
                                    <span class="component-title">&nbsp;</span>
                                    <span class="component-desc">host running Plex Client (eg. 192.168.1.100:3000)</span>
                                </label>
                                <label>
                                    <span class="component-title">&nbsp;</span>
                                    <span class="component-desc">(multiple host strings must be separated by commas)</span>
                                </label>
                            </div>
                            <div class="field-pair">
                                <label for="plex_username">
                                    <span class="component-title">Plex Client username</span>
                                    <input type="text" name="plex_username" id="plex_username" value="$sickbeard.PLEX_USERNAME" class="form-control input-sm input250" />
                                </label>
                                <label>
                                    <span class="component-title">&nbsp;</span>
                                    <span class="component-desc">username for your Plex client API (blank for none)</span>
                                </label>
                            </div>
                            <div class="field-pair">
                                <label for="plex_password">
                                    <span class="component-title">Plex Client password</span>
                                    <input type="password" name="plex_password" id="plex_password" value="$sickbeard.PLEX_PASSWORD" class="form-control input-sm input250" />
                                </label>
                                <label>
                                    <span class="component-title">&nbsp;</span>
                                    <span class="component-desc">password for your Plex client API (blank for none)</span>
                                </label>
                            </div>
                            <div class="testNotification" id="testPLEX-result">Click below to test.</div>
                            <input class="btn" type="button" value="Test Plex Client" id="testPLEX" />
                            <input type="submit" class="config_submitter btn" value="Save Changes" />
                        </div><!-- /content_use_plex -->

                    </fieldset>
                </div><!-- /plex component-group -->


                <div class="component-group">
                    <div class="component-group-desc">
                        <img class="notifier-icon" src="$sbRoot/images/notifiers/nmj.png" alt="" title="Networked Media Jukebox" />
                        <h3><a href="<%= anon_url('http://www.popcornhour.com/') %>" rel="noreferrer" onclick="window.open(this.href, '_blank'); return false;">NMJ</a></h3>
                        <p>The Networked Media Jukebox, or NMJ, is the official media jukebox interface made available for the Popcorn Hour 200-series.</p>
                    </div>
                    <fieldset class="component-group-list">
                        <div class="field-pair">
                            <label for="use_nmj">
                                <span class="component-title">Enable</span>
                                <span class="component-desc">
                                    <input type="checkbox" class="enabler" name="use_nmj" id="use_nmj" #if $sickbeard.USE_NMJ then "checked=\"checked\"" else ""# />
                                    <p>should SickRage send update commands to NMJ ?</p>
                                </span>
                            </label>
                        </div>

                        <div id="content_use_nmj">
                            <div class="field-pair">
                                <label for="nmj_host">
                                    <span class="component-title">Popcorn IP address</span>
                                    <input type="text" name="nmj_host" id="nmj_host" value="$sickbeard.NMJ_HOST" class="form-control input-sm input250" />
                                </label>
                                <label>
                                    <span class="component-title">&nbsp;</span>
                                    <span class="component-desc">IP address of Popcorn 200-series (eg. 192.168.1.100)</span>
                                </label>
                            </div>
                            <div class="field-pair">
                                <label>
                                    <span class="component-title">Get settings</span>
                                    <input class="btn btn-inline" type="button" value="Get Settings" id="settingsNMJ" />
                                </label>
                                <label>
                                    <span class="component-title">&nbsp;</span>
                                    <span class="component-desc">the Popcorn Hour device must be powered on and NMJ running.</span>
                                </label>
                            </div>
                            <div class="field-pair">
                                <label for="nmj_database">
                                    <span class="component-title">NMJ database</span>
                                    <input type="text" name="nmj_database" id="nmj_database" value="$sickbeard.NMJ_DATABASE" class="form-control input-sm input250" #if $sickbeard.NMJ_DATABASE then "readonly=\"readonly\"" else ""# />
                                </label>
                                <label>
                                    <span class="component-title">&nbsp;</span>
                                    <span class="component-desc">automatically filled via the 'Get Settings' button.</span>
                                </label>
                            </div>
                            <div class="field-pair">
                                <label for="nmj_mount">
                                    <span class="component-title">NMJ mount url</span>
                                    <input type="text" name="nmj_mount" id="nmj_mount" value="$sickbeard.NMJ_MOUNT" class="form-control input-sm input250" #if $sickbeard.NMJ_MOUNT then "readonly=\"readonly\"" else ""# />
                                </label>
                                <label>
                                    <span class="component-title">&nbsp;</span>
                                    <span class="component-desc">automatically filled via the 'Get Settings' button.</span>
                                </label>
                            </div>
                            <div class="testNotification" id="testNMJ-result">Click below to test.</div>
                            <input  class="btn" type="button" value="Test NMJ" id="testNMJ" />
                            <input type="submit" class="config_submitter btn" value="Save Changes" />
                        </div><!-- /content_use_nmj //-->

                    </fieldset>
                </div><!-- /nmj component-group //-->

                <div class="component-group">
                    <div class="component-group-desc">
                        <img class="notifier-icon" src="$sbRoot/images/notifiers/nmj.png" alt="" title="Networked Media Jukebox v2"/>
                        <h3><a href="<%= anon_url('http://www.popcornhour.com/') %>" rel="noreferrer" onclick="window.open(this.href, '_blank'); return false;">NMJv2</a></h3>
                        <p>The Networked Media Jukebox, or NMJv2, is the official media jukebox interface made available for the Popcorn Hour 300 & 400-series.</p>
                    </div>
                    <fieldset class="component-group-list">
                        <div class="field-pair">
                            <label for="use_nmjv2">
                                <span class="component-title">Enable</span>
                                <span class="component-desc">
                                    <input type="checkbox" class="enabler" name="use_nmjv2" id="use_nmjv2" #if $sickbeard.USE_NMJv2 then "checked=\"checked\"" else ""# />
                                    <p>should SickRage send update commands to NMJv2 ?</p>
                                </span>
                            </label>
                        </div>

                        <div id="content_use_nmjv2">
                            <div class="field-pair">
                                <label for="nmjv2_host">
                                    <span class="component-title">Popcorn IP address</span>
                                    <input type="text" name="nmjv2_host" id="nmjv2_host" value="$sickbeard.NMJv2_HOST" class="form-control input-sm input250" />
                                </label>
                                <label>
                                    <span class="component-title">&nbsp;</span>
                                    <span class="component-desc">IP address of Popcorn 300/400-series (eg. 192.168.1.100)</span>
                                </label>
                            </div>
                            <div class="field-pair">
                                <span class="component-title">Database location</span>
                                <span class="component-desc">
                                    <label for="NMJV2_DBLOC_A" class="space-right">
                                        <input type="radio" NAME="nmjv2_dbloc" VALUE="local" id="NMJV2_DBLOC_A" #if $sickbeard.NMJv2_DBLOC=="local" then "checked=\"checked\"" else ""# />PCH Local Media
                                    </label>
                                    <label for="NMJV2_DBLOC_B">
                                        <input type="radio" NAME="nmjv2_dbloc" VALUE="network" id="NMJV2_DBLOC_B" #if $sickbeard.NMJv2_DBLOC=="network" then "checked=\"checked\"" else ""#/>PCH Network Media
                                    </label>
                                </span>
                            </div>
                            <div class="field-pair">
                                <label for="NMJv2db_instance">
                                    <span class="component-title">Database instance</span>
                                    <span class="component-desc">
                                    <select id="NMJv2db_instance" class="form-control input-sm">
                                        <option value="0">#1 </option>
                                        <option value="1">#2 </option>
                                        <option value="2">#3 </option>
                                        <option value="3">#4 </option>
                                        <option value="4">#5 </option>
                                        <option value="5">#6 </option>
                                        <option value="6">#7 </option>
                                    </select>
                                    </span>
                                </label>
                                <label>
                                    <span class="component-title">&nbsp;</span>
                                    <span class="component-desc">adjust this value if the wrong database is selected.</span>
                                </label>
                            </div>
                            <div class="field-pair">
                                <label for="settingsNMJv2">
                                    <span class="component-title">Find database</span>
                                    <input type="button" class="btn btn-inline" value="Find Database" id="settingsNMJv2" />
                                </label>
                                <label>
                                    <span class="component-title">&nbsp;</span>
                                    <span class="component-desc">the Popcorn Hour device must be powered on.</span>
                                </label>
                            </div>
                            <div class="field-pair">
                                <label for="nmjv2_database">
                                    <span class="component-title">NMJv2 database</span>
                                    <input type="text" name="nmjv2_database" id="nmjv2_database" value="$sickbeard.NMJv2_DATABASE" class="form-control input-sm input250" #if $sickbeard.NMJv2_DATABASE then "readonly=\"readonly\"" else ""# />
                                </label>
                                <label>
                                    <span class="component-title">&nbsp;</span>
                                    <span class="component-desc">automatically filled via the 'Find Database' buttons.</span>
                                </label>
                            </div>
                        <div class="testNotification" id="testNMJv2-result">Click below to test.</div>
                        <input class="btn" type="button" value="Test NMJv2" id="testNMJv2" />
                        <input type="submit" class="config_submitter btn" value="Save Changes" />
                        </div><!-- /content_use_nmjv2 //-->

                    </fieldset>
                </div><!-- /nmjv2 component-group //-->


                <div class="component-group">
                    <div class="component-group-desc">
                        <img class="notifier-icon" src="$sbRoot/images/notifiers/synoindex.png" alt="" title="Synology" />
                        <h3><a href="<%= anon_url('http://synology.com/') %>" rel="noreferrer" onclick="window.open(this.href, '_blank'); return false;">Synology</a></h3>
                        <p>The Synology DiskStation NAS.</p>
                        <p>Synology Indexer is the daemon running on the Synology NAS to build its media database.</p>
                    </div>

                    <fieldset class="component-group-list">
                        <div class="field-pair">
                            <label for="use_synoindex">
                                <span class="component-title">Enable</span>
                                <span class="component-desc">
                                    <input type="checkbox" class="enabler" name="use_synoindex" id="use_synoindex" #if $sickbeard.USE_SYNOINDEX then "checked=\"checked\"" else ""# />
                                    <p>should SickRage send Synology notifications ?</p>
                                </span>
                            </label>
                            <label>
                                <span class="component-title">&nbsp;</span>
                                <span class="component-desc"><b>Note:</b> requires SickRage to be running on your Synology NAS.</span>
                            </label>
                        </div>

                        <div id="content_use_synoindex">
                            <input type="submit" class="config_submitter btn" value="Save Changes" />
                        </div><!-- /content_use_synoindex //-->

                    </fieldset>
                </div><!-- /synoindex component-group //-->


                <div class="component-group">
                    <div class="component-group-desc">
                        <img class="notifier-icon" src="$sbRoot/images/notifiers/synologynotifier.png" alt="" title="Synology Indexer" />
                        <h3><a href="<%= anon_url('http://synology.com/') %>" rel="noreferrer" onclick="window.open(this.href, '_blank'); return false;">Synology Notifier</a></h3>
                        <p>Synology Notifier is the notification system of Synology DSM</p>
                    </div>

                    <fieldset class="component-group-list">
                        <div class="field-pair">
                            <label for="use_synologynotifier">
                                <span class="component-title">Enable</span>
                                <span class="component-desc">
                                    <input type="checkbox" class="enabler" name="use_synologynotifier" id="use_synologynotifier" #if $sickbeard.USE_SYNOLOGYNOTIFIER then "checked=\"checked\"" else ""# />
                                    <p>should SickRage send notifications to the Synology Notifier ?</p>
                                </span>
                            </label>
                            <label>
                                <span class="component-title">&nbsp;</span>
                                <span class="component-desc"><b>Note:</b> requires SickRage to be running on your Synology DSM.</span>
                            </label>
                           </div>
                        <div id="content_use_synologynotifier">
                            <div class="field-pair">
                                <label for="synologynotifier_notify_onsnatch">
                                    <span class="component-title">Notify on snatch</span>
                                    <span class="component-desc">
                                        <input type="checkbox" name="synologynotifier_notify_onsnatch" id="synologynotifier_notify_onsnatch" #if $sickbeard.SYNOLOGYNOTIFIER_NOTIFY_ONSNATCH then "checked=\"checked\"" else ""# />
                                        <p>send a notification when a download starts ?</p>
                                    </span>
                                </label>
                            </div>
                            <div class="field-pair">
                                <label for="synologynotifier_notify_ondownload">
                                    <span class="component-title">Notify on download</span>
                                    <span class="component-desc">
                                        <input type="checkbox" name="synologynotifier_notify_ondownload" id="synologynotifier_notify_ondownload" #if $sickbeard.SYNOLOGYNOTIFIER_NOTIFY_ONDOWNLOAD then "checked=\"checked\"" else ""# />
                                        <p>send a notification when a download finishes ?</p>
                                    </span>
                                </label>
                            </div>
                            <div class="field-pair">
                                <label for="synologynotifier_notify_onsubtitledownload">
                                    <span class="component-title">Notify on subtitle download</span>
                                    <span class="component-desc">
                                        <input type="checkbox" name="synologynotifier_notify_onsubtitledownload" id="synologynotifier_notify_onsubtitledownload" #if $sickbeard.SYNOLOGYNOTIFIER_NOTIFY_ONSUBTITLEDOWNLOAD then "checked=\"checked\"" else ""# />
                                        <p>send a notification when subtitles are downloaded ?</p>
                                    </span>
                                </label>
                            </div>
                            <input type="submit" class="config_submitter btn" value="Save Changes" />
                           </div>
                    </fieldset>
                </div><!-- /synology notifier component-group //-->


                <div class="component-group">
                    <div class="component-group-desc">
                        <img class="notifier-icon" src="$sbRoot/images/notifiers/pytivo.png" alt="" title="pyTivo" />
                        <h3><a href="<%= anon_url('http://pytivo.sourceforge.net/wiki/index.php/PyTivo') %>" rel="noreferrer" onclick="window.open(this.href, '_blank'); return false;">pyTivo</a></h3>
                        <p>pyTivo is both an HMO and GoBack server. This notifier will load the completed downloads to your Tivo.</p>
                    </div>
                    <fieldset class="component-group-list">
                        <div class="field-pair">
                            <label for="use_pytivo">
                                <span class="component-title">Enable</span>
                                <span class="component-desc">
                                    <input type="checkbox" class="enabler" name="use_pytivo" id="use_pytivo" #if $sickbeard.USE_PYTIVO then "checked=\"checked\"" else ""# />
                                    <p>should SickRage send notifications to pyTivo ?</p>
                                </span>
                            </label>
                            <label>
                                <span class="component-title">&nbsp;</span>
                                <span class="component-desc"><b>Note:</b> requires the downloaded files to be accessible by pyTivo.</span>
                            </label>
                        </div>

                        <div id="content_use_pytivo">
                            <div class="field-pair">
                                <label for="pytivo_host">
                                    <span class="component-title">pyTivo IP:Port</span>
                                    <input type="text" name="pytivo_host" id="pytivo_host" value="$sickbeard.PYTIVO_HOST" class="form-control input-sm input250" />
                                </label>
                                <label>
                                    <span class="component-title">&nbsp;</span>
                                    <span class="component-desc">host running pyTivo (eg. 192.168.1.1:9032)</span>
                                </label>
                            </div>
                            <div class="field-pair">
                                <label for="pytivo_share_name">
                                    <span class="component-title">pyTivo share name</span>
                                    <input type="text" name="pytivo_share_name" id="pytivo_share_name" value="$sickbeard.PYTIVO_SHARE_NAME" class="form-control input-sm input250" />
                                </label>
                                <label>
                                    <span class="component-title">&nbsp;</span>
                                    <span class="component-desc">value used in pyTivo Web Configuration to name the share.</span>
                                </label>
                            </div>
                            <div class="field-pair">
                                <label for="pytivo_tivo_name">
                                    <span class="component-title">Tivo name</span>
                                    <input type="text" name="pytivo_tivo_name" id="pytivo_tivo_name" value="$sickbeard.PYTIVO_TIVO_NAME" class="form-control input-sm input250" />
                                </label>
                                <label>
                                    <span class="component-title">&nbsp;</span>
                                    <span class="component-desc">(Messages & Settings > Account & System Information > System Information > DVR name)</span>
                                </label>
                            </div>
                            <input type="submit" class="config_submitter btn" value="Save Changes" />
                        </div><!-- /content_use_pytivo //-->

                    </fieldset>
                </div><!-- /component-group //-->

            </div>


            <div id="tabs-2">
                <div class="component-group">
                    <div class="component-group-desc">
                        <img class="notifier-icon" src="$sbRoot/images/notifiers/growl.png" alt="" title="Growl" />
                        <h3><a href="<%= anon_url('http://growl.info/') %>" rel="noreferrer" onclick="window.open(this.href, '_blank'); return false;">Growl</a></h3>
                        <p>A cross-platform unobtrusive global notification system.</p>
                    </div>
                    <fieldset class="component-group-list">
                        <div class="field-pair">
                            <label for="use_growl">
                                <span class="component-title">Enable</span>
                                <span class="component-desc">
                                    <input type="checkbox" class="enabler" name="use_growl" id="use_growl" #if $sickbeard.USE_GROWL then "checked=\"checked\"" else ""# />
                                    <p>should SickRage send Growl notifications ?</p>
                                </span>
                            </label>
                        </div>

                        <div id="content_use_growl">
                            <div class="field-pair">
                                <label for="growl_notify_onsnatch">
                                    <span class="component-title">Notify on snatch</span>
                                    <span class="component-desc">
                                        <input type="checkbox" name="growl_notify_onsnatch" id="growl_notify_onsnatch" #if $sickbeard.GROWL_NOTIFY_ONSNATCH then "checked=\"checked\"" else ""# />
                                        <p>send a notification when a download starts ?</p>
                                    </span>
                                </label>
                            </div>
                            <div class="field-pair">
                                <label for="growl_notify_ondownload">
                                    <span class="component-title">Notify on download</span>
                                    <span class="component-desc">
                                        <input type="checkbox" name="growl_notify_ondownload" id="growl_notify_ondownload" #if $sickbeard.GROWL_NOTIFY_ONDOWNLOAD then "checked=\"checked\"" else ""# />
                                        <p>send a notification when a download finishes ?</p>
                                    </span>
                                </label>
                            </div>
                            <div class="field-pair">
                                <label for="growl_notify_onsubtitledownload">
                                    <span class="component-title">Notify on subtitle download</span>
                                    <span class="component-desc">
                                        <input type="checkbox" name="growl_notify_onsubtitledownload" id="growl_notify_onsubtitledownload" #if $sickbeard.GROWL_NOTIFY_ONSUBTITLEDOWNLOAD then "checked=\"checked\"" else ""# />
                                        <p>send a notification when subtitles are downloaded ?</p>
                                    </span>
                                </label>
                            </div>
                            <div class="field-pair">
                                <label for="growl_host">
                                    <span class="component-title">Growl IP:Port</span>
                                    <input type="text" name="growl_host" id="growl_host" value="$sickbeard.GROWL_HOST" class="form-control input-sm input250" />
                                </label>
                                <label>
                                    <span class="component-title">&nbsp;</span>
                                    <span class="component-desc">host running Growl (eg. 192.168.1.100:23053)</span>
                                </label>
                            </div>
                            <div class="field-pair">
                                <label for="growl_password">
                                    <span class="component-title">Growl password</span>
                                    <input type="password" name="growl_password" id="growl_password" value="$sickbeard.GROWL_PASSWORD" class="form-control input-sm input250" />
                                </label>
                                <label>
                                    <span class="component-title">&nbsp;</span>
                                    <span class="component-desc">may leave blank if SickRage is on the same host.</span>
                                </label>
                                <label>
                                    <span class="component-title">&nbsp;</span>
                                    <span class="component-desc">otherwise Growl <b>requires</b> a password to be used.</span>
                                </label>
                            </div>
                            <div class="testNotification" id="testGrowl-result">Click below to register and test Growl, this is required for Growl notifications to work.</div>
                            <input  class="btn" type="button" value="Register Growl" id="testGrowl" />
                            <input type="submit" class="config_submitter btn" value="Save Changes" />
                        </div><!-- /content_use_growl //-->

                    </fieldset>
                </div><!-- /growl component-group //-->


                <div class="component-group">
                    <div class="component-group-desc">
                        <img class="notifier-icon" src="$sbRoot/images/notifiers/prowl.png" alt="Prowl" title="Prowl" />
                        <h3><a href="<%= anon_url('http://www.prowlapp.com/') %>" rel="noreferrer" onclick="window.open(this.href, '_blank'); return false;">Prowl</a></h3>
                        <p>A Growl client for iOS.</p>
                    </div>
                    <fieldset class="component-group-list">
                        <div class="field-pair">
                            <label for="use_prowl">
                                <span class="component-title">Enable</span>
                                <span class="component-desc">
                                    <input type="checkbox" class="enabler" name="use_prowl" id="use_prowl" #if $sickbeard.USE_PROWL then "checked=\"checked\"" else ""# />
                                    <p>should SickRage send Prowl notifications ?</p>
                                </span>
                            </label>
                        </div>

                        <div id="content_use_prowl">
                            <div class="field-pair">
                                <label for="prowl_notify_onsnatch">
                                    <span class="component-title">Notify on snatch</span>
                                    <span class="component-desc">
                                        <input type="checkbox" name="prowl_notify_onsnatch" id="prowl_notify_onsnatch" #if $sickbeard.PROWL_NOTIFY_ONSNATCH then "checked=\"checked\"" else ""# />
                                        <p>send a notification when a download starts ?</p>
                                    </span>
                                </label>
                            </div>
                            <div class="field-pair">
                                <label for="prowl_notify_ondownload">
                                    <span class="component-title">Notify on download</span>
                                    <span class="component-desc">
                                        <input type="checkbox" name="prowl_notify_ondownload" id="prowl_notify_ondownload" #if $sickbeard.PROWL_NOTIFY_ONDOWNLOAD then "checked=\"checked\"" else ""# />
                                        <p>send a notification when a download finishes ?</p>
                                    </span>
                                </label>
                            </div>
                            <div class="field-pair">
                                <label for="prowl_notify_onsubtitledownload">
                                    <span class="component-title">Notify on subtitle download</span>
                                    <span class="component-desc">
                                        <input type="checkbox" name="prowl_notify_onsubtitledownload" id="prowl_notify_onsubtitledownload" #if $sickbeard.PROWL_NOTIFY_ONSUBTITLEDOWNLOAD then "checked=\"checked\"" else ""# />
                                        <p>send a notification when subtitles are downloaded ?</p>
                                    </span>
                                </label>
                            </div>
                            <div class="field-pair">
                                <label for="prowl_api">
                                    <span class="component-title">Prowl API key:</span>
                                    <input type="text" name="prowl_api" id="prowl_api" value="$sickbeard.PROWL_API" class="form-control input-sm input250" />
                                </label>
                                <label>
                                    <span class="component-title">&nbsp;</span>
                                    <span class="component-desc">get your key at: <a href="<%= anon_url('https://www.prowlapp.com/api_settings.php') %>" rel="noreferrer" onclick="window.open(this.href, '_blank'); return false;">https://www.prowlapp.com/api_settings.php</a></span>
                                </label>
                            </div>
                            <div class="field-pair">
                                <label for="prowl_priority">
                                    <span class="component-title">Prowl priority:</span>
                                    <select id="prowl_priority" name="prowl_priority" class="form-control input-sm">
                                        <option value="-2" #if $sickbeard.PROWL_PRIORITY == "-2" then 'selected="selected"' else ""#>Very Low</option>
                                        <option value="-1" #if $sickbeard.PROWL_PRIORITY == "-1" then 'selected="selected"' else ""#>Moderate</option>
                                        <option value="0" #if $sickbeard.PROWL_PRIORITY == "0" then 'selected="selected"' else ""#>Normal</option>
                                        <option value="1" #if $sickbeard.PROWL_PRIORITY == "1" then 'selected="selected"' else ""#>High</option>
                                        <option value="2" #if $sickbeard.PROWL_PRIORITY == "2" then 'selected="selected"' else ""#>Emergency</option>
                                    </select>
                                </label>
                                <label>
                                    <span class="component-title">&nbsp;</span>
                                    <span class="component-desc">priority of Prowl messages from SickRage.</span>
                                </label>
                            </div>
                            <div class="testNotification" id="testProwl-result">Click below to test.</div>
                            <input  class="btn" type="button" value="Test Prowl" id="testProwl" />
                            <input type="submit" class="config_submitter btn" value="Save Changes" />
                        </div><!-- /content_use_prowl //-->

                    </fieldset>
                </div><!-- /prowl component-group //-->


                <div class="component-group">
                    <div class="component-group-desc">
                        <img class="notifier-icon" src="$sbRoot/images/notifiers/libnotify.png" alt="" title="Libnotify" />
                        <h3><a href="<%= anon_url('http://library.gnome.org/devel/libnotify/') %>" rel="noreferrer" onclick="window.open(this.href, '_blank'); return false;">Libnotify</a></h3>
                        <p>The standard desktop notification API for Linux/*nix systems.  This notifier will only function if the pynotify module is installed (Ubuntu/Debian package <a href="apt:python-notify">python-notify</a>).</p>
                    </div>
                    <fieldset class="component-group-list">
                        <div class="field-pair">
                            <label for="use_libnotify">
                                <span class="component-title">Enable</span>
                                <span class="component-desc">
                                    <input type="checkbox" class="enabler" name="use_libnotify" id="use_libnotify" #if $sickbeard.USE_LIBNOTIFY then "checked=\"checked\"" else ""# />
                                    <p>should SickRage send Libnotify notifications ?</p>
                                </span>
                            </label>
                        </div>

                        <div id="content_use_libnotify">
                            <div class="field-pair">
                                <label for="libnotify_notify_onsnatch">
                                    <span class="component-title">Notify on snatch</span>
                                    <span class="component-desc">
                                        <input type="checkbox" name="libnotify_notify_onsnatch" id="libnotify_notify_onsnatch" #if $sickbeard.LIBNOTIFY_NOTIFY_ONSNATCH then "checked=\"checked\"" else ""# />
                                        <p>send a notification when a download starts ?</p>
                                    </span>
                                </label>
                            </div>
                            <div class="field-pair">
                                <label for="libnotify_notify_ondownload">
                                    <span class="component-title">Notify on download</span>
                                    <span class="component-desc">
                                        <input type="checkbox" name="libnotify_notify_ondownload" id="libnotify_notify_ondownload" #if $sickbeard.LIBNOTIFY_NOTIFY_ONDOWNLOAD then "checked=\"checked\"" else ""# />
                                        <p>send a notification when a download finishes ?</p>
                                    </span>
                                </label>
                            </div>
                            <div class="field-pair">
                                <label for="libnotify_notify_onsubtitledownload">
                                    <span class="component-title">Notify on subtitle download</span>
                                    <span class="component-desc">
                                        <input type="checkbox" name="libnotify_notify_onsubtitledownload" id="libnotify_notify_onsubtitledownload" #if $sickbeard.LIBNOTIFY_NOTIFY_ONSUBTITLEDOWNLOAD then "checked=\"checked\"" else ""# />
                                        <p>send a notification when subtitles are downloaded ?</p>
                                    </span>
                                </label>
                            </div>
                            <div class="testNotification" id="testLibnotify-result">Click below to test.</div>
                            <input  class="btn" type="button" value="Test Libnotify" id="testLibnotify" />
                            <input type="submit" class="config_submitter btn" value="Save Changes" />
                        </div><!-- /content_use_libnotify //-->

                    </fieldset>
                </div><!-- /libnotify component-group //-->


                <div class="component-group">
                    <div class="component-group-desc">
                        <img class="notifier-icon" src="$sbRoot/images/notifiers/pushover.png" alt="" title="Pushover" />
                        <h3><a href="<%= anon_url('https://pushover.net/apps/clone/sickrage') %>" rel="noreferrer" onclick="window.open(this.href, '_blank'); return false;">Pushover</a></h3>
                        <p>Pushover makes it easy to send real-time notifications to your Android and iOS devices.</p>
                    </div>
                    <fieldset class="component-group-list">
                        <div class="field-pair">
                            <label for="use_pushover">
                                <span class="component-title">Enable</span>
                                <span class="component-desc">
                                    <input type="checkbox" class="enabler" name="use_pushover" id="use_pushover" #if $sickbeard.USE_PUSHOVER then "checked=\"checked\"" else ""# />
                                    <p>should SickRage send Pushover notifications ?</p>
                                </span>
                            </label>
                        </div>

                        <div id="content_use_pushover">
                            <div class="field-pair">
                                <label for="pushover_notify_onsnatch">
                                    <span class="component-title">Notify on snatch</span>
                                    <span class="component-desc">
                                        <input type="checkbox" name="pushover_notify_onsnatch" id="pushover_notify_onsnatch" #if $sickbeard.PUSHOVER_NOTIFY_ONSNATCH then "checked=\"checked\"" else ""# />
                                        <p>send a notification when a download starts ?</p>
                                    </span>
                                </label>
                            </div>
                            <div class="field-pair">
                                <label for="pushover_notify_ondownload">
                                    <span class="component-title">Notify on download</span>
                                    <span class="component-desc">
                                        <input type="checkbox" name="pushover_notify_ondownload" id="pushover_notify_ondownload" #if $sickbeard.PUSHOVER_NOTIFY_ONDOWNLOAD then "checked=\"checked\"" else ""# />
                                        <p>send a notification when a download finishes ?</p>
                                    </span>
                                </label>
                            </div>
                            <div class="field-pair">
                                <label for="pushover_notify_onsubtitledownload">
                                    <span class="component-title">Notify on subtitle download</span>
                                    <span class="component-desc">
                                        <input type="checkbox" name="pushover_notify_onsubtitledownload" id="pushover_notify_onsubtitledownload" #if $sickbeard.PUSHOVER_NOTIFY_ONSUBTITLEDOWNLOAD then "checked=\"checked\"" else ""# />
                                        <p>send a notification when subtitles are downloaded ?</p>
                                    </span>
                                </label>
                            </div>
                            <div class="field-pair">
                                <label for="pushover_userkey">
                                    <span class="component-title">Pushover key</span>
                                    <input type="text" name="pushover_userkey" id="pushover_userkey" value="$sickbeard.PUSHOVER_USERKEY" class="form-control input-sm input250" />
                                </label>
                                <label>
                                    <span class="component-title">&nbsp;</span>
                                    <span class="component-desc">user key of your Pushover account</span>
                                </label>
                            </div>
                            <div class="field-pair">
                                <label for="pushover_apikey">
                                    <span class="component-title">Pushover API key</span>
                                    <input type="text" name="pushover_apikey" id="pushover_apikey" value="$sickbeard.PUSHOVER_APIKEY" class="form-control input-sm input250" />
                                </label>
                                <label>
                                    <span class="component-title">&nbsp;</span>
                                    <span class="component-desc"><a href="<%= anon_url('https://pushover.net/apps/clone/sickrage') %>" rel="noreferrer" onclick="window.open(this.href, '_blank'); return false;"><b>Click here</b></a> to create a Pushover API key</span>
                                </label>
                            </div>
                            <div class="testNotification" id="testPushover-result">Click below to test.</div>
                            <input  class="btn" type="button" value="Test Pushover" id="testPushover" />
                            <input type="submit" class="config_submitter btn" value="Save Changes" />
                        </div><!-- /content_use_pushover //-->

                    </fieldset>
                </div><!-- /pushover component-group //-->

                <div class="component-group">
                    <div class="component-group-desc">
                        <img class="notifier-icon" src="$sbRoot/images/notifiers/boxcar.png" alt="" title="Boxcar" />
                        <h3><a href="<%= anon_url('http://boxcar.io/') %>" rel="noreferrer" onclick="window.open(this.href, '_blank'); return false;">Boxcar</a></h3>
                        <p>Universal push notification for iOS. Read your messages where and when you want them! A subscription will be sent if needed.</p>
                    </div>
                    <fieldset class="component-group-list">
                        <div class="field-pair">
                            <label for="use_boxcar">
                                <span class="component-title">Enable</span>
                                <span class="component-desc">
                                    <input type="checkbox" class="enabler" name="use_boxcar" id="use_boxcar" #if $sickbeard.USE_BOXCAR then "checked=\"checked\"" else ""# />
                                    <p>should SickRage send Boxcar notifications ?</p>
                                </span>
                            </label>
                        </div>

                        <div id="content_use_boxcar">
                            <div class="field-pair">
                                <label for="boxcar_notify_onsnatch">
                                    <span class="component-title">Notify on snatch</span>
                                    <span class="component-desc">
                                        <input type="checkbox" name="boxcar_notify_onsnatch" id="boxcar_notify_onsnatch" #if $sickbeard.BOXCAR_NOTIFY_ONSNATCH then "checked=\"checked\"" else ""# />
                                        <p>send a notification when a download starts ?</p>
                                    </span>
                                </label>
                            </div>
                            <div class="field-pair">
                                <label for="boxcar_notify_ondownload">
                                    <span class="component-title">Notify on download</span>
                                    <span class="component-desc">
                                        <input type="checkbox" name="boxcar_notify_ondownload" id="boxcar_notify_ondownload" #if $sickbeard.BOXCAR_NOTIFY_ONDOWNLOAD then "checked=\"checked\"" else ""# />
                                        <p>send a notification when a download finishes ?</p>
                                    </span>
                                </label>
                            </div>
                            <div class="field-pair">
                                <label for="boxcar_notify_onsubtitledownload">
                                    <span class="component-title">Notify on subtitle download</span>
                                    <span class="component-desc">
                                        <input type="checkbox" name="boxcar_notify_onsubtitledownload" id="boxcar_notify_onsubtitledownload" #if $sickbeard.BOXCAR_NOTIFY_ONSUBTITLEDOWNLOAD then "checked=\"checked\"" else ""# />
                                        <p>send a notification when subtitles are downloaded ?</p>
                                    </span>
                                </label>
                            </div>
                            <div class="field-pair">
                                <label for="boxcar_username">
                                    <span class="component-title">Boxcar username</span>
                                    <input type="text" name="boxcar_username" id="boxcar_username" value="$sickbeard.BOXCAR_USERNAME" class="form-control input-sm input250" />
                                </label>
                                <label>
                                    <span class="component-title">&nbsp;</span>
                                    <span class="component-desc">username of your Boxcar account</span>
                                </label>
                            </div>
                            <div class="testNotification" id="testBoxcar-result">Click below to test.</div>
                            <input  class="btn" type="button" value="Test Boxcar" id="testBoxcar" />
                            <input type="submit" class="config_submitter btn" value="Save Changes" />
                        </div><!-- /content_use_boxcar //-->

                    </fieldset>
                </div><!-- /boxcar component-group //-->

                <div class="component-group">
                    <div class="component-group-desc">
                        <img class="notifier-icon" src="$sbRoot/images/notifiers/boxcar2.png" alt="" title="Boxcar2"/>
                        <h3><a href="<%= anon_url('https://new.boxcar.io/') %>" rel="noreferrer" onclick="window.open(this.href, '_blank'); return false;">Boxcar2</a></h3>
                        <p>Read your messages where and when you want them!</p>
                    </div>
                    <fieldset class="component-group-list">
                        <div class="field-pair">
                            <label for="use_boxcar2">
                                <span class="component-title">Enable</span>
                                <span class="component-desc">
                                    <input type="checkbox" class="enabler" name="use_boxcar2" id="use_boxcar2" #if $sickbeard.USE_BOXCAR2 then "checked=\"checked\"" else ""# />
                                    <p>should SickRage send Boxcar2 notifications ?</p>
                                </span>
                            </label>
                        </div>

                        <div id="content_use_boxcar2">
                            <div class="field-pair">
                                <label for="boxcar2_notify_onsnatch">
                                    <span class="component-title">Notify on snatch</span>
                                    <span class="component-desc">
                                        <input type="checkbox" name="boxcar2_notify_onsnatch" id="boxcar2_notify_onsnatch" #if $sickbeard.BOXCAR2_NOTIFY_ONSNATCH then "checked=\"checked\"" else ""# />
                                        <p>send a notification when a download starts ?</p>
                                    </span>
                                </label>
                            </div>
                            <div class="field-pair">
                                <label for="boxcar2_notify_ondownload">
                                    <span class="component-title">Notify on download</span>
                                    <span class="component-desc">
                                        <input type="checkbox" name="boxcar2_notify_ondownload" id="boxcar2_notify_ondownload" #if $sickbeard.BOXCAR2_NOTIFY_ONDOWNLOAD then "checked=\"checked\"" else ""# />
                                        <p>send a notification when a download finishes ?</p>
                                    </span>
                                </label>
                            </div>
                            <div class="field-pair">
                                <label for="boxcar2_notify_onsubtitledownload">
                                    <span class="component-title">Notify on subtitle download</span>
                                    <span class="component-desc">
                                        <input type="checkbox" name="boxcar2_notify_onsubtitledownload" id="boxcar2_notify_onsubtitledownload" #if $sickbeard.BOXCAR2_NOTIFY_ONSUBTITLEDOWNLOAD then "checked=\"checked\"" else ""# />
                                        <p>send a notification when subtitles are downloaded ?</p>
                                    </span>
                                </label>
                            </div>
                            <div class="field-pair">
                                <label for="boxcar2_accesstoken">
                                    <span class="component-title">Boxcar2 access token</span>
                                    <input type="text" name="boxcar2_accesstoken" id="boxcar2_accesstoken" value="$sickbeard.BOXCAR2_ACCESSTOKEN" class="form-control input-sm input250" />
                                </label>
                                <label>
                                    <span class="component-title">&nbsp;</span>
                                    <span class="component-desc">access token for your Boxcar2 account.</span>
                                </label>
                            </div>
                            <div class="testNotification" id="testBoxcar2-result">Click below to test.</div>
                            <input  class="btn" type="button" value="Test Boxcar2" id="testBoxcar2" />
                            <input type="submit" class="config_submitter btn" value="Save Changes" />
                        </div><!-- /content_use_boxcar2 //-->

                    </fieldset>
                </div><!-- /boxcar2 component-group //-->

                <div class="component-group">
                    <div class="component-group-desc">
                        <img class="notifier-icon" src="$sbRoot/images/notifiers/nma.png" alt="" title="NMA"/>
                        <h3><a href="<%= anon_url('http://nma.usk.bz') %>" rel="noreferrer" onclick="window.open(this.href, '_blank'); return false;">Notify My Android</a></h3>
                        <p>Notify My Android is a Prowl-like Android App and API that offers an easy way to send notifications from your application directly to your Android device.</p>
                    </div>
                    <fieldset class="component-group-list">
                        <div class="field-pair">
                            <label for="use_nma">
                                <span class="component-title">Enable</span>
                                <span class="component-desc">
                                    <input type="checkbox" class="enabler" name="use_nma" id="use_nma" #if $sickbeard.USE_NMA then "checked=\"checked\"" else ""# />
                                    <p>should SickRage send NMA notifications ?</p>
                                </span>
                            </label>
                        </div>

                        <div id="content_use_nma">
                            <div class="field-pair">
                                <label for="nma_notify_onsnatch">
                                    <span class="component-title">Notify on snatch</span>
                                    <span class="component-desc">
                                        <input type="checkbox" name="nma_notify_onsnatch" id="nma_notify_onsnatch" #if $sickbeard.NMA_NOTIFY_ONSNATCH then "checked=\"checked\"" else ""# />
                                        <p>send a notification when a download starts ?</p>
                                    </span>
                                </label>
                            </div>
                            <div class="field-pair">
                                <label for="nma_notify_ondownload">
                                    <span class="component-title">Notify on download</span>
                                    <span class="component-desc">
                                        <input type="checkbox" name="nma_notify_ondownload" id="nma_notify_ondownload" #if $sickbeard.NMA_NOTIFY_ONDOWNLOAD then "checked=\"checked\"" else ""# />
                                        <p>send a notification when a download finishes ?</p>
                                    </span>
                                </label>
                            </div>
                            <div class="field-pair">
                                <label for="nma_notify_onsubtitledownload">
                                    <span class="component-title">Notify on subtitle download</span>
                                    <span class="component-desc">
                                        <input type="checkbox" name="nma_notify_onsubtitledownload" id="nma_notify_onsubtitledownload" #if $sickbeard.NMA_NOTIFY_ONSUBTITLEDOWNLOAD then "checked=\"checked\"" else ""# />
                                        <p>send a notification when subtitles are downloaded ?</p>
                                    </span>
                                </label>
                            </div>
                            <div class="field-pair">
                                <label for="nma_api">
                                       <span class="component-title">NMA API key:</span>
                                    <input type="text" name="nma_api" id="nma_api" value="$sickbeard.NMA_API" class="form-control input-sm input350" />
                                </label>
                                <label>
                                    <span class="component-title">&nbsp;</span>
                                    <span class="component-desc">(multiple keys must be seperated by commas, up to a maximum of 5)</span>
                                </label>
                            </div>
                            <div class="field-pair">
                                <label for="nma_priority">
                                    <span class="component-title">NMA priority:</span>
                                       <select id="nma_priority" name="nma_priority" class="form-control input-sm">
                                        <option value="-2" #if $sickbeard.NMA_PRIORITY == "-2" then 'selected="selected"' else ""#>Very Low</option>
                                        <option value="-1" #if $sickbeard.NMA_PRIORITY == "-1" then 'selected="selected"' else ""#>Moderate</option>
                                        <option value="0" #if $sickbeard.NMA_PRIORITY == "0" then 'selected="selected"' else ""#>Normal</option>
                                        <option value="1" #if $sickbeard.NMA_PRIORITY == "1" then 'selected="selected"' else ""#>High</option>
                                        <option value="2" #if $sickbeard.NMA_PRIORITY == "2" then 'selected="selected"' else ""#>Emergency</option>
                                    </select>
                                </label>
                                <label>
                                    <span class="component-title">&nbsp;</span>
                                    <span class="component-desc">priority of NMA messages from SickRage.</span>
                                </label>
                            </div>
                            <div class="testNotification" id="testNMA-result">Click below to test.</div>
                            <input  class="btn" type="button" value="Test NMA" id="testNMA" />
                            <input type="submit" class="config_submitter btn" value="Save Changes" />
                        </div><!-- /content_use_nma //-->

                    </fieldset>
                </div><!-- /nma component-group //-->

                <div class="component-group">
                    <div class="component-group-desc">
                        <img class="notifier-icon" src="$sbRoot/images/notifiers/pushalot.png" alt="" title="Pushalot" />
                        <h3><a href="<%= anon_url('https://pushalot.com') %>" rel="noreferrer" onclick="window.open(this.href, '_blank'); return false;">Pushalot</a></h3>
                        <p>Pushalot is a platform for receiving custom push notifications to connected devices running Windows Phone or Windows 8.</p>
                    </div>
                    <fieldset class="component-group-list">
                        <div class="field-pair">
                            <label for="use_pushalot">
                                <span class="component-title">Enable</span>
                                <span class="component-desc">
                                    <input type="checkbox" class="enabler" name="use_pushalot" id="use_pushalot" #if $sickbeard.USE_PUSHALOT then "checked=\"checked\"" else ""# />
                                    <p>should SickRage send Pushalot notifications ?
                                </span>
                            </label>
                        </div>

                        <div id="content_use_pushalot">
                            <div class="field-pair">
                                <label for="pushalot_notify_onsnatch">
                                    <span class="component-title">Notify on snatch</span>
                                    <span class="component-desc">
                                        <input type="checkbox" name="pushalot_notify_onsnatch" id="pushalot_notify_onsnatch" #if $sickbeard.PUSHALOT_NOTIFY_ONSNATCH then "checked=\"checked\"" else ""# />
                                        <p>send a notification when a download starts ?</p>
                                    </span>
                                </label>
                            </div>
                            <div class="field-pair">
                                <label for="pushalot_notify_ondownload">
                                    <span class="component-title">Notify on download</span>
                                    <span class="component-desc">
                                        <input type="checkbox" name="pushalot_notify_ondownload" id="pushalot_notify_ondownload" #if $sickbeard.PUSHALOT_NOTIFY_ONDOWNLOAD then "checked=\"checked\"" else ""# />
                                        <p>send a notification when a download finishes ?</p>
                                    </span>
                                </label>
                            </div>
                            <div class="field-pair">
                                <label for="pushalot_notify_onsubtitledownload">
                                    <span class="component-title">Notify on subtitle download</span>
                                    <span class="component-desc">
                                        <input type="checkbox" name="pushalot_notify_onsubtitledownload" id="pushalot_notify_onsubtitledownload" #if $sickbeard.PUSHALOT_NOTIFY_ONSUBTITLEDOWNLOAD then "checked=\"checked\"" else ""# />
                                        <p>send a notification when subtitles are downloaded ?</p>
                                    </span>
                                </label>
                            </div>
                            <div class="field-pair">
                                <label for="pushalot_authorizationtoken">
                                    <span class="component-title">Pushalot authorization token</span>
                                    <input type="text" name="pushalot_authorizationtoken" id="pushalot_authorizationtoken" value="$sickbeard.PUSHALOT_AUTHORIZATIONTOKEN" class="form-control input-sm input350" />
                                </label>
                                <label>
                                    <span class="component-title">&nbsp;</span>
                                    <span class="component-desc">authorization token of your Pushalot account.</span>
                                </label>
                            </div>
                            <div class="testNotification" id="testPushalot-result">Click below to test.</div>
                            <input type="button" class="btn" value="Test Pushalot" id="testPushalot" />
                            <input type="submit" class="btn config_submitter" value="Save Changes" />
                        </div><!-- /content_use_pushalot //-->

                    </fieldset>
                </div><!-- /pushalot component-group //-->

                <div class="component-group">
                    <div class="component-group-desc">
                        <img class="notifier-icon" src="$sbRoot/images/notifiers/pushbullet.png" alt="" title="Pushbullet" />
                        <h3><a href="<%= anon_url('https://www.pushbullet.com') %>" rel="noreferrer" onclick="window.open(this.href, '_blank'); return false;">Pushbullet</a></h3>
                        <p>Pushbullet is a platform for receiving custom push notifications to connected devices running Android and desktop Chrome browsers.</p>
                    </div>
                    <fieldset class="component-group-list">
                        <div class="field-pair">
                            <label for="use_pushbullet">
                                <span class="component-title">Enable</span>
                                <span class="component-desc">
                                    <input type="checkbox" class="enabler" name="use_pushbullet" id="use_pushbullet" #if $sickbeard.USE_PUSHBULLET then "checked=\"checked\"" else ""# />
                                    <p>should SickRage send Pushbullet notifications ?</p>
                                </span>
                            </label>
                        </div>

                        <div id="content_use_pushbullet">
                            <div class="field-pair">
                                <label for="pushbullet_notify_onsnatch">
                                    <span class="component-title">Notify on snatch</span>
                                    <span class="component-desc">
                                        <input type="checkbox" name="pushbullet_notify_onsnatch" id="pushbullet_notify_onsnatch" #if $sickbeard.PUSHBULLET_NOTIFY_ONSNATCH then "checked=\"checked\"" else ""# />
                                        <p>send a notification when a download starts ?</p>
                                    </span>
                                </label>
                            </div>
                            <div class="field-pair">
                                <label for="pushbullet_notify_ondownload">
                                    <span class="component-title">Notify on download</span>
                                    <span class="component-desc">
                                        <input type="checkbox" name="pushbullet_notify_ondownload" id="pushbullet_notify_ondownload" #if $sickbeard.PUSHBULLET_NOTIFY_ONDOWNLOAD then "checked=\"checked\"" else ""# />
                                        <p>send a notification when a download finishes ?</p>
                                    </span>
                                </label>
                            </div>
                            <div class="field-pair">
                                <label for="pushbullet_notify_onsubtitledownload">
                                    <span class="component-title">Notify on subtitle download</span>
                                    <span class="component-desc">
                                        <input type="checkbox" name="pushbullet_notify_onsubtitledownload" id="pushbullet_notify_onsubtitledownload" #if $sickbeard.PUSHBULLET_NOTIFY_ONSUBTITLEDOWNLOAD then "checked=\"checked\"" else ""# />
                                        <p>send a notification when subtitles are downloaded ?</p>
                                    </span>
                                </label>
                            </div>
                            <div class="field-pair">
                                <label for="pushbullet_api">
                                    <span class="component-title">Pushbullet API key</span>
                                    <input type="text" name="pushbullet_api" id="pushbullet_api" value="$sickbeard.PUSHBULLET_API" class="form-control input-sm input350" />
                                </label>
                                <label>
                                    <span class="component-title">&nbsp;</span>
                                    <span class="component-desc">API key of your Pushbullet account</span>
                                </label>
                            </div>
                            <div class="field-pair">
                                <label for="pushbullet_device_list">
                                    <span class="component-title">Pushbullet devices</span>
                                    <select name="pushbullet_device_list" id="pushbullet_device_list" class="form-control input-sm"></select>
                                    <input type="hidden" id="pushbullet_device" value="$sickbeard.PUSHBULLET_DEVICE">
                                    <input type="button" class="btn btn-inline" value="Update device list" id="getPushbulletDevices" />
                                </label>
                                <label>
                                    <span class="component-title">&nbsp;</span>
                                    <span class="component-desc">select device you wish to push to.</span>
                                </label>
                            </div>
                            <div class="testNotification" id="testPushbullet-result">Click below to test.</div>
                            <input type="button" class="btn" value="Test Pushbullet" id="testPushbullet" />
                            <input type="submit" class="btn config_submitter" value="Save Changes" />
                        </div><!-- /content_use_pushbullet //-->

                    </fieldset>
                </div><!-- /pushbullet component-group //-->
                <div class="component-group">
                    <div class="component-group-desc">
                        <img class="notifier-icon" src="$sbRoot/images/notifiers/freemobile.png" alt="" title="Free Mobile" />
                        <h3><a href="<%= anon_url('http://mobile.free.fr/') %>" rel="noreferrer" onclick="window.open(this.href, '_blank'); return false;">Free Mobile</a></h3>
                        <p>Free Mobile is a famous French cellular network provider.<br> It provides to their customer a free SMS API.</p>
                    </div>
                    <fieldset class="component-group-list">
                        <div class="field-pair">
                            <label for="use_freemobile">
                                <span class="component-title">Enable</span>
                                <span class="component-desc">
                                    <input type="checkbox" class="enabler" name="use_freemobile" id="use_freemobile" #if $sickbeard.USE_FREEMOBILE then "checked=\"checked\"" else ""# />
                                    <p>should SickRage send SMS notifications ?</p>
                                </span>
                            </label>
                        </div>

                        <div id="content_use_freemobile">
                            <div class="field-pair">
                                <label for="freemobile_notify_onsnatch">
                                    <span class="component-title">Notify on snatch</span>
                                    <span class="component-desc">
                                        <input type="checkbox" name="freemobile_notify_onsnatch" id="freemobile_notify_onsnatch" #if $sickbeard.FREEMOBILE_NOTIFY_ONSNATCH then "checked=\"checked\"" else ""# />
                                        <p>send a SMS when a download starts ?</p>
                                    </span>
                                </label>
                            </div>
                            <div class="field-pair">
                                <label for="freemobile_notify_ondownload">
                                    <span class="component-title">Notify on download</span>
                                    <span class="component-desc">
                                        <input type="checkbox" name="freemobile_notify_ondownload" id="freemobile_notify_ondownload" #if $sickbeard.FREEMOBILE_NOTIFY_ONDOWNLOAD then "checked=\"checked\"" else ""# />
                                        <p>send a SMS when a download finishes ?</p>
                                    </span>
                                </label>
                            </div>
                            <div class="field-pair">
                                <label for="freemobile_notify_onsubtitledownload">
                                    <span class="component-title">Notify on subtitle download</span>
                                    <span class="component-desc">
                                        <input type="checkbox" name="freemobile_notify_onsubtitledownload" id="freemobile_notify_onsubtitledownload" #if $sickbeard.FREEMOBILE_NOTIFY_ONSUBTITLEDOWNLOAD then "checked=\"checked\"" else ""# />
                                        <p>send a SMS when subtitles are downloaded ?</p>
                                    </span>
                                </label>
                            </div>
                            <div class="field-pair">
                                <label for="freemobile_id">
                                    <span class="component-title">Free Mobile customer ID</span>
                                    <input type="text" name="freemobile_id" id="freemobile_id" value="$sickbeard.FREEMOBILE_ID" class="form-control input-sm input250" />
                                </label>
                                <label>
                                    <span class="component-title">&nbsp;</span>
                                    <span class="component-desc">It's your Free Mobile customer ID (8 digits)</span>
                                </label>
                            </div>
                            <div class="field-pair">
                                <label for="freemobile_password">
                                    <span class="component-title">Free Mobile API Key</span>
                                    <input type="text" name="freemobile_apikey" id="freemobile_apikey" value="$sickbeard.FREEMOBILE_APIKEY" class="form-control input-sm input250" />
                                </label>
                                <label>
                                    <span class="component-title">&nbsp;</span>
                                    <span class="component-desc">Find your API Key in your customer portal.</span>
                                </label>
                            </div>
                            <div class="testNotification" id="testFreeMobile-result">Click below to test your settings.</div>
                            <input  class="btn" type="button" value="Test SMS" id="testFreeMobile" />
                            <input type="submit" class="config_submitter btn" value="Save Changes" />
                        </div><!-- /content_use_freemobile //-->

                    </fieldset>
                </div><!-- /freemobile component-group //-->

            </div>

            <div id="tabs-3">
                <div class="component-group">
                       <div class="component-group-desc">
                        <img class="notifier-icon" src="$sbRoot/images/notifiers/twitter.png" alt="" title="Twitter"/>
                        <h3><a href="<%= anon_url('http://www.twitter.com/') %>" rel="noreferrer" onclick="window.open(this.href, '_blank'); return false;">Twitter</a></h3>
                        <p>A social networking and microblogging service, enabling its users to send and read other users' messages called tweets.</p>
                    </div>
                    <fieldset class="component-group-list">
                        <div class="field-pair">
                            <label for="use_twitter">
                                <span class="component-title">Enable</span>
                                <span class="component-desc">
                                    <input type="checkbox" class="enabler" name="use_twitter" id="use_twitter" #if $sickbeard.USE_TWITTER then "checked=\"checked\"" else ""# />
                                    <p>should SickRage post tweets on Twitter ?</p>
                                </span>
                            </label>
                            <label>
                                <span class="component-title">&nbsp;</span>
                                <span class="component-desc"><b>Note:</b> you may want to use a secondary account.</span>
                            </label>
                        </div>

                        <div id="content_use_twitter">
                            <div class="field-pair">
                                <label for="twitter_notify_onsnatch">
                                    <span class="component-title">Notify on snatch</span>
                                    <span class="component-desc">
                                        <input type="checkbox" name="twitter_notify_onsnatch" id="twitter_notify_onsnatch" #if $sickbeard.TWITTER_NOTIFY_ONSNATCH then "checked=\"checked\"" else ""# />
                                        <p>send a notification when a download starts ?</p>
                                    </span>
                                </label>
                            </div>
                            <div class="field-pair">
                                <label for="twitter_notify_ondownload">
                                    <span class="component-title">Notify on download</span>
                                    <span class="component-desc">
                                        <input type="checkbox" name="twitter_notify_ondownload" id="twitter_notify_ondownload" #if $sickbeard.TWITTER_NOTIFY_ONDOWNLOAD then "checked=\"checked\"" else ""# />
                                        <p>send a notification when a download finishes ?</p>
                                    </span>
                                </label>
                            </div>
                            <div class="field-pair">
                                <label for="twitter_notify_onsubtitledownload">
                                    <span class="component-title">Notify on subtitle download</span>
                                    <span class="component-desc">
                                        <input type="checkbox" name="twitter_notify_onsubtitledownload" id="twitter_notify_onsubtitledownload" #if $sickbeard.TWITTER_NOTIFY_ONSUBTITLEDOWNLOAD then "checked=\"checked\"" else ""# />
                                        <p>send a notification when subtitles are downloaded ?</p>
                                    </span>
                                </label>
                            </div>
                            <div class="field-pair">
                                <label>
                                    <span class="component-title">Step One</span>
                                </label>
                                <label>
                                    <span style="font-size: 11px;">Click the "Request Authorization" button.<br/> This will open a new page containing an auth key.<br/> <b>Note:</b> if nothing happens check your popup blocker.<br/></span>
                                    <input class="btn" type="button" value="Request Authorization" id="twitterStep1" />
                                </label>
                            </div>
                            <div class="field-pair">
                                <label>
                                    <span class="component-title">Step Two</span>
                                </label>
                                <label>
                                    <span style="font-size: 11px;">Enter the key Twitter gave you below, and click "Verify Key".<br/><br/></span>
                                    <input type="text" id="twitter_key" value="" class="form-control input-sm input350" />
                                    <input class="btn btn-inline" type="button" value="Verify Key" id="twitterStep2" />
                                </label>
                            </div>
                            <!--
                            <div class="field-pair">
                                <label>
                                    <span class="component-title">Step Three</span>
                                </label>
                            </div>
                            //-->
                            <div class="testNotification" id="testTwitter-result">Click below to test.</div>
                            <input  class="btn" type="button" value="Test Twitter" id="testTwitter" />
                            <input type="submit" class="config_submitter btn" value="Save Changes" />
                        </div><!-- /content_use_twitter //-->

                    </fieldset>
                </div><!-- /twitter component-group //-->


                <div class="component-group">
                    <div class="component-group-desc">
                        <img class="notifier-icon" src="$sbRoot/images/notifiers/trakt.png" alt="" title="Trakt"/>
                        <h3><a href="<%= anon_url('http://trakt.tv/') %>" rel="noreferrer" onclick="window.open(this.href, '_blank'); return false;">Trakt</a></h3>
                        <p>trakt helps keep a record of what TV shows and movies you are watching. Based on your favorites, trakt recommends additional shows and movies you'll enjoy!</p>
                    </div>
                    <fieldset class="component-group-list">
                        <div class="field-pair">
                            <label for="use_trakt">
                                <span class="component-title">Enable</span>
                                <span class="component-desc">
                                    <input type="checkbox" class="enabler" name="use_trakt" id="use_trakt" #if $sickbeard.USE_TRAKT then "checked=\"checked\"" else ""# />
                                    <p>should SickRage send Trakt.tv notifications ?</p>
                                </span>
                            </label>
                        </div>

                        <div id="content_use_trakt">
                            <div class="field-pair">
                                <label for="trakt_username">
                                    <span class="component-title">Trakt username</span>
                                    <input type="text" name="trakt_username" id="trakt_username" value="$sickbeard.TRAKT_USERNAME" class="form-control input-sm input250" />
                                </label>
                                <p>
                                    <span class="component-desc">username of your Trakt account.</span>
                                </p>
                            </div>
                            <div class="field-pair">
                                <label for="trakt_password">
                                    <span class="component-title">Trakt password</span>
                                    <input type="password" name="trakt_password" id="trakt_password" value="$sickbeard.TRAKT_PASSWORD" class="form-control input-sm input250" />
                                </label>
                                <p>
                                    <span class="component-desc">password of your Trakt account.</span>
                                </p>
                            </div>
                            <div class="field-pair">
                                <label for="trakt_disable_ssl_verify">
                                    <span class="component-title">Disable SSL Verification:</span>
                                    <span class="component-desc">
                                        <input type="checkbox" class="enabler" name="trakt_disable_ssl_verify" id="trakt_disable_ssl_verify" #if $sickbeard.TRAKT_DISABLE_SSL_VERIFY then "checked=\"checked\"" else ""# />
                                        <p>Disable SSL certificate verification for broken SSL installs (like QNAP NAS)</p>
                                    </span>
                                </label>
                            </div>
                            <div class="field-pair">
                                <label for="trakt_timeout">
                                    <span class="component-title">API Timeout:</span>
                                    <input type="text" name="trakt_timeout" id="trakt_timeout" value="$sickbeard.TRAKT_TIMEOUT" class="form-control input-sm input75" />
                                </label>
                                <p>
                                    <span class="component-desc">
                                        Seconds to wait for Trakt API to respond. (Use 0 to wait forever)
                                    </span>
                                </p>
                            </div>
                            <div class="field-pair">
                                <label for="trakt_default_indexer">
                                    <span class="component-title">Default indexer:</span>
                                    <span class="component-desc">
                                        <select id="trakt_default_indexer" name="trakt_default_indexer" class="form-control input-sm">
                                            #for $indexer in $sickbeard.indexerApi().indexers
                                            <option value="$indexer" #if $indexer == $sickbeard.TRAKT_DEFAULT_INDEXER then "selected=\"selected\"" else ""#>$sickbeard.indexerApi().indexers[$indexer]</option>
                                            #end for
                                        </select>
                                    </span>
                                </label>
                            </div>
                            <div class="field-pair">
                                <label for="trakt_sync">
                                    <span class="component-title">Sync libraries:</span>
                                    <span class="component-desc">
                                        <input type="checkbox" class="enabler" name="trakt_sync" id="trakt_sync" #if $sickbeard.TRAKT_SYNC then "checked=\"checked\"" else ""# />
                                        <p>sync your SickRage show library with your trakt show library.</p>
                                    </span>
                                </label>
                            </div>
                            <div class="field-pair">
                                <label for="trakt_sync_watchlist">
                                    <span class="component-title">Sync watchlist:</span>
                                    <span class="component-desc">
                                        <input type="checkbox" class="enabler" name="trakt_sync_watchlist" id="trakt_sync_watchlist" #if $sickbeard.TRAKT_SYNC_WATCHLIST then "checked=\"checked\"" else ""# />
                                        <p>sync your SickRage show watchlist with your trakt show watchlist (either Show and Episode).</p>
                                        <p>Episode will be added on watch list when wanted or snatched and will be removed when downloaded </p>
                                    </span>
                                </label>
                            </div>
                            <div id="content_trakt_sync_watchlist">
                                <div class="field-pair">
                                    <label for="trakt_method_add">
                                        <span class="component-title">Watchlist add method:</span>
                                           <select id="trakt_method_add" name="trakt_method_add" class="form-control input-sm">
                                            <option value="0" #if $sickbeard.TRAKT_METHOD_ADD == 0 then "selected=\"selected\"" else ""#>Skip All</option>
                                            <option value="1" #if $sickbeard.TRAKT_METHOD_ADD == 1 then "selected=\"selected\"" else ""#>Download Pilot Only</option>
                                            <option value="2" #if $sickbeard.TRAKT_METHOD_ADD == 2 then "selected=\"selected\"" else ""#>Get whole show</option>
                                        </select>
                                    </label>
                                    <label>
                                        <span class="component-title">&nbsp;</span>
                                        <span class="component-desc">method in which to download episodes for new show's.</span>
                                    </label>
                                </div>
                                <div class="field-pair">
                                    <label for="trakt_remove_watchlist">
                                        <span class="component-title">Remove episode:</span>
                                        <span class="component-desc">
                                            <input type="checkbox" name="trakt_remove_watchlist" id="trakt_remove_watchlist" #if $sickbeard.TRAKT_REMOVE_WATCHLIST then "checked=\"checked\"" else ""# />
                                            <p>remove an episode from your watchlist after it is downloaded.</p>
                                        </span>
                                    </label>
                                 </div>
                                <div class="field-pair">
                                    <label for="trakt_remove_serieslist">
                                        <span class="component-title">Remove series:</span>
                                        <span class="component-desc">
                                            <input type="checkbox" name="trakt_remove_serieslist" id="trakt_remove_serieslist" #if $sickbeard.TRAKT_REMOVE_SERIESLIST then "checked=\"checked\"" else ""# />
                                            <p>remove the whole series from your watchlist after any download.</p>
                                        </span>
                                    </label>
                                </div>
                                <div class="field-pair">
                                    <label for="trakt_start_paused">
                                        <span class="component-title">Start paused:</span>
                                        <span class="component-desc">
                                            <input type="checkbox" name="trakt_start_paused" id="trakt_start_paused" #if $sickbeard.TRAKT_START_PAUSED then "checked=\"checked\"" else ""# />
                                            <p>show's grabbed from your trakt watchlist start paused.</p>
                                        </span>
                                    </label>
                                </div>
                            </div>
                            <div class="field-pair">
<<<<<<< HEAD
                                <label for="trakt_use_rolling_download">
                                    <span class="component-title">Use rolling download:</span>
                                    <span class="component-desc">
                                        <input type="checkbox" class="enabler" name="trakt_use_rolling_download" id="trakt_use_rolling_download" #if $sickbeard.TRAKT_USE_ROLLING_DOWNLOAD then "checked=\"checked\"" else ""# />
                                        <p>Collect defined number of episodes after last watched one</p>
                                    </span>
                                </label>
                            </div>
                            <div id="content_trakt_use_rolling_download">
              	                <div class="field-pair">
                                    <label for="trakt_rolling_num_ep">
                                        <span class="component-title">Number of Episode:</span>
                                        <span class="component-desc">
                                	    <input type="number" name="trakt_rolling_num_ep" id="trakt_rolling_num_ep" value="$sickbeard.TRAKT_ROLLING_NUM_EP" class="form-control input-sm input75"/>
                                    </label>
                                    <label>
                                        <span class="component-title">&nbsp;</span>
                                        <span class="component-desc">numebr of episode that SickBeard try to download fron last watched episode</span>
                                    </label>    
                                </div>
                                <div class="field-pair">
                                    <label for="trakt_rolling_frequency">
                                        <span class="component-title">Rolling frequency check:</span>
                                        <input type="text" name="trakt_rolling_frequency" id="trakt_rolling_frequency" value="$sickbeard.TRAKT_ROLLING_FREQUENCY" class="form-control input-sm input250" />
                                    </label>
                                    <p>
                                        <span class="component-desc">Minutes between check.</span>
                                    </p>
                                </div>
              	                <div class="field-pair">
                                    <label for="trakt_rolling_add_paused">
                                        <span class="component-title">Should new show to be added paused?:</span>
                                        <span class="component-desc">
                                	    <input type="checkbox" name="trakt_rolling_add_paused" id="trakt_rolling_add_paused" #if $sickbeard.TRAKT_ROLLING_ADD_PAUSED then "checked=\"checked\"" else ""# />
                                    </label>
                                    <label>
                                        <span class="component-title">&nbsp;</span>
                                        <span class="component-desc">This feauture will try to snatch <i>number of episode</i> if the show is active. Whould you like to add new show in paused mode(this override previous choice)?</span>
                                    </label>    
                                </div>
                                <div class="field-pair">
                                    <label for="trakt_rolling_default_watched_status">
                                        <span class="component-title">Default watched status:</span>
                                            <select name="trakt_rolling_default_watched_status" id="trakt_rolling_default_watched_status" class="form-control form-control-inline input-sm">
                                            #for $defStatus in [$ARCHIVED, $IGNORED]:
                                            <option value="$defStatus" #if $defStatus == $sickbeard.TRAKT_ROLLING_DEFAULT_WATCHED_STATUS then 'selected="selected"' else ''#>$statusStrings[$defStatus]</option>
                                            #end for
                                            </select>
                                    </label>
                                    <label>
                                        <span class="component-title">&nbsp;</span>
                                        <span class="component-desc">Define the status to be set for watched episode. This will be set only on show add.</span>
                                    </label>
                                </div>
=======
                                <label for="trakt_blacklist_name">
                                    <span class="component-title">Traktv BlackList name:</span>
                                    <input type="text" name="trakt_blacklist_name" id="trakt_blacklist_name" value="$sickbeard.TRAKT_BLACKLIST_NAME" class="form-control input-sm input150" />
                                </label>
                                <label>
                                    <span class="component-title">&nbsp;</span>
                                    <span class="component-desc">Name(slug) of List on Traktv for blacklisting show on tranding page</span>
                                </label>
>>>>>>> 830d2786
                            </div>
                            <div class="testNotification" id="testTrakt-result">Click below to test.</div>
                            <input type="button" class="btn" value="Test Trakt" id="testTrakt" />
                            <input type="submit" class="btn config_submitter" value="Save Changes" />
                        </div><!-- /content_use_trakt //-->
                    </fieldset>
                </div><!-- /trakt component-group //-->

                <div class="component-group">
                    <div class="component-group-desc">
                        <img class="notifier-icon" src="$sbRoot/images/notifiers/email.png" alt="" title="Email" />
                        <h3><a href="<%= anon_url('http://en.wikipedia.org/wiki/Comparison_of_webmail_providers') %>" rel="noreferrer" onclick="window.open(this.href, '_blank'); return false;">Email</a></h3>
                        <p>Allows configuration of email notifications on a per show basis.</p>
                    </div>
                    <fieldset class="component-group-list">
                        <div class="field-pair">
                            <label for="use_email">
                                <span class="component-title">Enable</span>
                                <span class="component-desc">
                                    <input type="checkbox" class="enabler" name="use_email" id="use_email" #if $sickbeard.USE_EMAIL then "checked=\"checked\"" else ""# />
                                    <p>should SickRage send email notifications ?</p>
                                </span>
                            </label>
                        </div>

                        <div id="content_use_email">
                            <div class="field-pair">
                                <label for="email_notify_onsnatch">
                                    <span class="component-title">Notify on snatch</span>
                                    <span class="component-desc">
                                        <input type="checkbox" name="email_notify_onsnatch" id="email_notify_onsnatch" #if $sickbeard.EMAIL_NOTIFY_ONSNATCH then "checked=\"checked\"" else ""# />
                                        <p>send a notification when a download starts ?</p>
                                    </span>
                                </label>
                            </div>
                            <div class="field-pair">
                                <label for="email_notify_ondownload">
                                    <span class="component-title">Notify on download</span>
                                    <span class="component-desc">
                                        <input type="checkbox" name="email_notify_ondownload" id="email_notify_ondownload" #if $sickbeard.EMAIL_NOTIFY_ONDOWNLOAD then "checked=\"checked\"" else ""# />
                                        <p>send a notification when a download finishes ?</p>
                                    </span>
                                </label>
                            </div>
                            <div class="field-pair">
                                <label for="email_notify_onsubtitledownload">
                                    <span class="component-title">Notify on subtitle download</span>
                                    <span class="component-desc">
                                        <input type="checkbox" name="email_notify_onsubtitledownload" id="email_notify_onsubtitledownload" #if $sickbeard.EMAIL_NOTIFY_ONSUBTITLEDOWNLOAD then "checked=\"checked\"" else ""# />
                                        <p>send a notification when subtitles are downloaded ?</p>
                                    </span>
                                </label>
                            </div>
                            <div class="field-pair">
                                <label for="email_host">
                                    <span class="component-title">SMTP host</span>
                                    <input type="text" name="email_host" id="email_host" value="$sickbeard.EMAIL_HOST" class="form-control input-sm input250" />
                                </label>
                                <label>
                                    <span class="component-title">&nbsp;</span>
                                    <span class="component-desc">hostname of your SMTP email server.</span>
                                </label>
                            </div>
                            <div class="field-pair">
                                <label for="email_port">
                                    <span class="component-title">SMTP port</span>
                                    <input type="text" name="email_port" id="email_port" value="$sickbeard.EMAIL_PORT" class="form-control input-sm input75" />
                                </label>
                                <label>
                                    <span class="component-title">&nbsp;</span>
                                    <span class="component-desc">port number used to connect to your SMTP host.</span>
                                </label>
                            </div>
                            <div class="field-pair">
                                <label for="email_from">
                                    <span class="component-title">SMTP from</span>
                                    <input type="text" name="email_from" id="email_from" value="$sickbeard.EMAIL_FROM" class="form-control input-sm input250" />
                                </label>
                                <label>
                                    <span class="component-title">&nbsp;</span>
                                    <span class="component-desc">sender email address, some hosts require a real address.</span>
                                </label>
                            </div>
                            <div class="field-pair">
                                <label for="email_tls">
                                    <span class="component-title">Use TLS</span>
                                    <span class="component-desc">
                                        <input type="checkbox" name="email_tls" id="email_tls" #if $sickbeard.EMAIL_TLS then "checked=\"checked\"" else ""# />
                                        <p>check to use TLS encryption.</p>
                                    </span>
                                </label>
                            </div>
                            <div class="field-pair">
                                <label for="email_user">
                                    <span class="component-title">SMTP user</span>
                                    <input type="text" name="email_user" id="email_user" value="$sickbeard.EMAIL_USER" class="form-control input-sm input250" />
                                </label>
                                <label>
                                    <span class="component-title">&nbsp;</span>
                                    <span class="component-desc">(optional) your SMTP server username.</span>
                                </label>
                            </div>
                            <div class="field-pair">
                                <label for="email_password">
                                    <span class="component-title">SMTP password</span>
                                    <input type="password" name="email_password" id="email_password" value="$sickbeard.EMAIL_PASSWORD" class="form-control input-sm input250" />
                                </label>
                                <label>
                                    <span class="component-title">&nbsp;</span>
                                    <span class="component-desc">(optional) your SMTP server password.</span>
                                </label>
                            </div>
                            <div class="field-pair">
                                <label for="email_list">
                                    <span class="component-title">Global email list</span>
                                    <input type="text" name="email_list" id="email_list" value="$sickbeard.EMAIL_LIST" class="form-control input-sm input350" />
                                </label>
                                <label>
                                    <span class="component-title">&nbsp;</span>
                                    <span class="component-desc">all emails here receive notifications for <b>all</b> shows.</span>
                                </label>
                            </div>
                            <div class="field-pair">
                                <label for="email_show">
                                    <span class="component-title">Show notification list</span>
                                    <select name="email_show" id="email_show" class="form-control input-sm">
                                        <option value="-1">-- Select a Show --</option>
                                    </select>
                                </label>
                                <label>
                                    <span class="component-title">&nbsp;</span>
                                    <input type="text" name="email_show_list" id="email_show_list" class="form-control input-sm input350" />
                                </label>
                                <label>
                                    <span class="component-title">&nbsp;</span>
                                    <span class="component-desc">configure per show notifications here.</span>
                                </label>
                                <label>
                                    <span class="component-title">&nbsp;</span>
                                    <input id="email_show_save" class="btn" type="button" value="Save for this show" />
                                </label>
                            </div>

                            <div class="testNotification" id="testEmail-result">Click below to test.</div>
                            <input class="btn" type="button" value="Test Email" id="testEmail" />
                            <input class="btn" type="submit" class="config_submitter" value="Save Changes" />
                        </div><!-- /content_use_email //-->
                    </fieldset>
                </div><!-- /email component-group //-->

            </div><!-- /config-components //-->
        </form>

        <br/><input type="submit" class="config_submitter btn" value="Save Changes" /><br/>

    </div>
</div>

<div class="clearfix"></div>
<script type="text/javascript" charset="utf-8">
<!--
    jQuery('#config-components').tabs();
//-->
</script>
#include $os.path.join($sickbeard.PROG_DIR,"gui/slick/interfaces/default/inc_bottom.tmpl")<|MERGE_RESOLUTION|>--- conflicted
+++ resolved
@@ -1498,7 +1498,16 @@
                                 </div>
                             </div>
                             <div class="field-pair">
-<<<<<<< HEAD
+                                <label for="trakt_blacklist_name">
+                                    <span class="component-title">Traktv BlackList name:</span>
+                                    <input type="text" name="trakt_blacklist_name" id="trakt_blacklist_name" value="$sickbeard.TRAKT_BLACKLIST_NAME" class="form-control input-sm input150" />
+                                </label>
+                                <label>
+                                    <span class="component-title">&nbsp;</span>
+                                    <span class="component-desc">Name(slug) of List on Traktv for blacklisting show on tranding page</span>
+                                </label>
+                            </div>
+                            <div class="field-pair">
                                 <label for="trakt_use_rolling_download">
                                     <span class="component-title">Use rolling download:</span>
                                     <span class="component-desc">
@@ -1553,16 +1562,6 @@
                                         <span class="component-desc">Define the status to be set for watched episode. This will be set only on show add.</span>
                                     </label>
                                 </div>
-=======
-                                <label for="trakt_blacklist_name">
-                                    <span class="component-title">Traktv BlackList name:</span>
-                                    <input type="text" name="trakt_blacklist_name" id="trakt_blacklist_name" value="$sickbeard.TRAKT_BLACKLIST_NAME" class="form-control input-sm input150" />
-                                </label>
-                                <label>
-                                    <span class="component-title">&nbsp;</span>
-                                    <span class="component-desc">Name(slug) of List on Traktv for blacklisting show on tranding page</span>
-                                </label>
->>>>>>> 830d2786
                             </div>
                             <div class="testNotification" id="testTrakt-result">Click below to test.</div>
                             <input type="button" class="btn" value="Test Trakt" id="testTrakt" />
