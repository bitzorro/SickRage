# Author: Nic Wolfe <nic@wolfeden.ca>
# URL: http://code.google.com/p/sickbeard/
#
# This file is part of SickRage.
#
# SickRage is free software: you can redistribute it and/or modify
# it under the terms of the GNU General Public License as published by
# the Free Software Foundation, either version 3 of the License, or
# (at your option) any later version.
#
# SickRage is distributed in the hope that it will be useful,
# but WITHOUT ANY WARRANTY; without even the implied warranty of
# MERCHANTABILITY or FITNESS FOR A PARTICULAR PURPOSE.  See the
# GNU General Public License for more details.
#
# You should have received a copy of the GNU General Public License
# along with SickRage.  If not, see <http://www.gnu.org/licenses/>.

import traceback
import os
import time
import urllib
import re
import datetime
import codecs

import sickbeard
from sickbeard import config, sab
from sickbeard import clients
from sickbeard import history, notifiers, processTV
from sickbeard import ui
from sickbeard import logger, helpers, exceptions, classes, db, scheduler, showUpdater
from sickbeard import encodingKludge as ek
from sickbeard import search_queue
from sickbeard import image_cache
from sickbeard import naming
from sickbeard import scene_exceptions
from sickbeard import subtitles
from sickbeard import network_timezones
from sickbeard import sbdatetime
from sickbeard.providers import newznab, rsstorrent
from sickbeard.common import Quality, Overview, statusStrings, qualityPresetStrings, cpu_presets
from sickbeard.common import SNATCHED, UNAIRED, IGNORED, ARCHIVED, WANTED, FAILED, SKIPPED
from sickbeard.common import SD, HD720p, HD1080p
from sickbeard.exceptions import ex
from sickbeard.blackandwhitelist import BlackAndWhiteList, short_group_names
from sickbeard.scene_exceptions import get_scene_exceptions
from sickbeard.browser import foldersAtPath
from sickbeard.scene_numbering import get_scene_numbering, set_scene_numbering, get_scene_numbering_for_show, \
    get_xem_numbering_for_show, get_scene_absolute_numbering_for_show, get_xem_absolute_numbering_for_show, \
    get_scene_absolute_numbering

from dateutil import tz, parser as dateutil_parser
from unrar2 import RarFile
import adba, subliminal
from libtrakt import TraktAPI
from libtrakt.exceptions import traktException
from versionChecker import CheckVersion

import requests
import markdown2

try:
    import json
except ImportError:
    import simplejson as json

try:
    import xml.etree.cElementTree as etree
except ImportError:
    import xml.etree.ElementTree as etree

from mako.template import Template as MakoTemplate
from mako.lookup import TemplateLookup

from tornado.routes import route
from tornado.web import RequestHandler, HTTPError, authenticated, asynchronous
from tornado.gen import coroutine
from tornado.ioloop import IOLoop
from tornado.concurrent import run_on_executor
from concurrent.futures import ThreadPoolExecutor

route_locks = {}

mako_path = mako_cache = mako_lookup = None

class _setupLookup():
    def __init__(self, *args, **kwargs):
        global mako_path
        global mako_cache
        global mako_lookup

        if not mako_path:
            mako_path = os.path.join(sickbeard.PROG_DIR, "gui/" + sickbeard.GUI_NAME + "/interfaces/default/")
        if not mako_cache:
            mako_cache = os.path.join(sickbeard.CACHE_DIR, 'mako')
        if not mako_lookup:
            mako_lookup = TemplateLookup(directories=[mako_path], module_directory=mako_cache, format_exceptions=True)

class PageTemplate(MakoTemplate):
    arguments = {}
    def __init__(self, rh, file, *args, **kwargs):
        _setupLookup()
        kwargs['filename'] = os.path.join(mako_path, file)
        kwargs['module_directory'] = mako_cache
        kwargs['lookup'] = mako_lookup
        kwargs['format_exceptions'] = True

        super(PageTemplate, self).__init__(*args, **kwargs)

        self.arguments['sbRoot'] = sickbeard.WEB_ROOT
        self.arguments['sbHttpPort'] = sickbeard.WEB_PORT
        self.arguments['sbHttpsPort'] = sickbeard.WEB_PORT
        self.arguments['sbHttpsEnabled'] = sickbeard.ENABLE_HTTPS
        self.arguments['sbHandleReverseProxy'] = sickbeard.HANDLE_REVERSE_PROXY
        self.arguments['sbThemeName'] = sickbeard.THEME_NAME
        self.arguments['sbDefaultPage'] = sickbeard.DEFAULT_PAGE
        self.arguments['sbLogin'] = rh.get_current_user()

        if rh.request.headers['Host'][0] == '[':
            self.arguments['sbHost'] = re.match("^\[.*\]", rh.request.headers['Host'], re.X | re.M | re.S).group(0)
        else:
            self.arguments['sbHost'] = re.match("^[^:]+", rh.request.headers['Host'], re.X | re.M | re.S).group(0)

        if "X-Forwarded-Host" in rh.request.headers:
            self.arguments['sbHost'] = rh.request.headers['X-Forwarded-Host']
        if "X-Forwarded-Port" in rh.request.headers:
            sbHttpPort = rh.request.headers['X-Forwarded-Port']
            self.arguments['sbHttpsPort'] = sbHttpPort
        if "X-Forwarded-Proto" in rh.request.headers:
            self.arguments['sbHttpsEnabled'] = True if rh.request.headers['X-Forwarded-Proto'] == 'https' else False

        logPageTitle = 'Logs &amp; Errors'
        if len(classes.ErrorViewer.errors):
            logPageTitle += ' (' + str(len(classes.ErrorViewer.errors)) + ')'
        self.arguments['logPageTitle'] = logPageTitle
        self.arguments['sbPID'] = str(sickbeard.PID)
        self.arguments['menu'] = [
            {'title': 'Home', 'key': 'home'},
            {'title': 'Coming Episodes', 'key': 'comingEpisodes'},
            {'title': 'History', 'key': 'history'},
            {'title': 'Manage', 'key': 'manage'},
            {'title': 'Config', 'key': 'config'},
            {'title': logPageTitle, 'key': 'errorlogs'},
        ]

        self.arguments['title'] = "FixME"
        self.arguments['header'] = "FixME"
        self.arguments['topmenu'] = "FixME"

    def render(self, *args, **kwargs):
        for key in self.arguments:
            if key not in kwargs:
                kwargs[key] = self.arguments[key]

        return super(PageTemplate, self).render(*args, **kwargs)

class BaseHandler(RequestHandler):
    def __init__(self, *args, **kwargs):
        super(BaseHandler, self).__init__(*args, **kwargs)

    def set_default_headers(self):
        self.set_header('Cache-Control', 'no-store, no-cache, must-revalidate, max-age=0')

    def write_error(self, status_code, **kwargs):
        # handle 404 http errors
        if status_code == 404:
            url = self.request.uri
            if sickbeard.WEB_ROOT and self.request.uri.startswith(sickbeard.WEB_ROOT):
                url = url[len(sickbeard.WEB_ROOT) + 1:]

            if url[:3] != 'api':
                return self.redirect('/')
            else:
                self.finish('Wrong API key used')

        elif self.settings.get("debug") and "exc_info" in kwargs:
            exc_info = kwargs["exc_info"]
            trace_info = ''.join(["%s<br/>" % line for line in traceback.format_exception(*exc_info)])
            request_info = ''.join(["<strong>%s</strong>: %s<br/>" % (k, self.request.__dict__[k] ) for k in
                                    self.request.__dict__.keys()])
            error = exc_info[1]

            self.set_header('Content-Type', 'text/html')
            self.finish("""<html>
                                 <title>%s</title>
                                 <body>
                                    <h2>Error</h2>
                                    <p>%s</p>
                                    <h2>Traceback</h2>
                                    <p>%s</p>
                                    <h2>Request Info</h2>
                                    <p>%s</p>
                                    <button onclick="window.location='%s/errorlogs/';">View Log(Errors)</button>
                                 </body>
                               </html>""" % (error, error, trace_info, request_info, sickbeard.WEB_ROOT))

    def redirect(self, url, permanent=False, status=None):
        """Sends a redirect to the given (optionally relative) URL.

        ----->>>>> NOTE: Removed self.finish <<<<<-----

        If the ``status`` argument is specified, that value is used as the
        HTTP status code; otherwise either 301 (permanent) or 302
        (temporary) is chosen based on the ``permanent`` argument.
        The default is 302 (temporary).
        """
        import urlparse
        from tornado.escape import utf8
        if not url.startswith(sickbeard.WEB_ROOT):
            url = sickbeard.WEB_ROOT + url

        if self._headers_written:
            raise Exception("Cannot redirect after headers have been written")
        if status is None:
            status = 301 if permanent else 302
        else:
            assert isinstance(status, int) and 300 <= status <= 399
        self.set_status(status)
        self.set_header("Location", urlparse.urljoin(utf8(self.request.uri),
                                                     utf8(url)))

    def get_current_user(self, *args, **kwargs):
        if not isinstance(self, UI) and sickbeard.WEB_USERNAME and sickbeard.WEB_PASSWORD:
            return self.get_secure_cookie('sickrage_user')
        else:
            return True


class WebHandler(BaseHandler):
    def __init__(self, *args, **kwargs):
        super(WebHandler, self).__init__(*args, **kwargs)
        self.io_loop = IOLoop.current()

    executor = ThreadPoolExecutor(50)

    @authenticated
    @coroutine
    def get(self, route, *args, **kwargs):
        try:
            # route -> method obj
            route = route.strip('/').replace('.', '_') or 'index'
            method = getattr(self, route)

            results = yield self.async_call(method)
            self.finish(results)

        except:
            logger.log('Failed doing webui request "%s": %s' % (route, traceback.format_exc()), logger.DEBUG)
            raise HTTPError(404)

    @run_on_executor
    def async_call(self, function):
        try:
            kwargs = self.request.arguments
            for arg, value in kwargs.iteritems():
                if len(value) == 1:
                    kwargs[arg] = value[0]

            result = function(**kwargs)
            return result
        except:
            logger.log('Failed doing webui callback: %s' % (traceback.format_exc()), logger.ERROR)
            raise

    # post uses get method
    post = get


class LoginHandler(BaseHandler):
    def get(self, *args, **kwargs):

        if self.get_current_user():
            self.redirect('/' + sickbeard.DEFAULT_PAGE +'/')
        else:
            t = PageTemplate(rh=self, file="login.mako")
            self.finish(t.render(title="Login", topmenu="login"))

    def post(self, *args, **kwargs):

        api_key = None

        username = sickbeard.WEB_USERNAME
        password = sickbeard.WEB_PASSWORD

        if (self.get_argument('username') == username or not username) \
                and (self.get_argument('password') == password or not password):
            api_key = sickbeard.API_KEY

        if api_key:
            remember_me = int(self.get_argument('remember_me', default=0) or 0)
            self.set_secure_cookie('sickrage_user', api_key, expires_days=30 if remember_me > 0 else None)
            logger.log('User logged into the SickRage web interface', logger.INFO)
        else:
            logger.log('User attempted a failed login to the SickRage web interface from IP: ' + self.request.remote_ip, logger.WARNING)

        self.redirect('/' + sickbeard.DEFAULT_PAGE +'/')


class LogoutHandler(BaseHandler):
    def get(self, *args, **kwargs):
        self.clear_cookie("sickrage_user")
        self.redirect('/login/')

class KeyHandler(RequestHandler):
    def __init__(self, *args, **kwargs):
        super(KeyHandler, self).__init__(*args, **kwargs)

    def get(self, *args, **kwargs):
        api_key = None

        try:
            username = sickbeard.WEB_USERNAME
            password = sickbeard.WEB_PASSWORD

            if (self.get_argument('u', None) == username or not username) and \
                    (self.get_argument('p', None) == password or not password):
                api_key = sickbeard.API_KEY

            self.finish({'success': api_key is not None, 'api_key': api_key})
        except:
            logger.log('Failed doing key request: %s' % (traceback.format_exc()), logger.ERROR)
            self.finish({'success': False, 'error': 'Failed returning results'})


@route('(.*)(/?)')
class WebRoot(WebHandler):
    def __init__(self, *args, **kwargs):
        super(WebRoot, self).__init__(*args, **kwargs)

    def index(self):
        return self.redirect('/' + sickbeard.DEFAULT_PAGE +'/')

    def robots_txt(self):
        """ Keep web crawlers out """
        self.set_header('Content-Type', 'text/plain')
        return "User-agent: *\nDisallow: /"

    def apibuilder(self):
        t = PageTemplate(rh=self, file="apiBuilder.mako")

        def titler(x):
            return (helpers.remove_article(x), x)[not x or sickbeard.SORT_ARTICLE]

        sortedShowList = sorted(sickbeard.showList, lambda x, y: cmp(titler(x.name), titler(y.name)))

        myDB = db.DBConnection(row_type="dict")

        seasonSQLResults = {}
        episodeSQLResults = {}

        for curShow in sortedShowList:
            seasonSQLResults[curShow.indexerid] = myDB.select(
                "SELECT DISTINCT season FROM tv_episodes WHERE showid = ? ORDER BY season DESC", [curShow.indexerid])

        for curShow in sortedShowList:
            episodeSQLResults[curShow.indexerid] = myDB.select(
                "SELECT DISTINCT season,episode FROM tv_episodes WHERE showid = ? ORDER BY season DESC, episode DESC",
                [curShow.indexerid])

        seasonSQLResults = seasonSQLResults
        episodeSQLResults = episodeSQLResults

        if len(sickbeard.API_KEY) == 32:
            apikey = sickbeard.API_KEY
        else:
            apikey = "api key not generated"

        return t.render(sortedShowList=sortedShowList, seasonSQLResults=seasonSQLResults, episodeSQLResults=episodeSQLResults, apikey=apikey)

    def showPoster(self, show=None, which=None):
        # Redirect initial poster/banner thumb to default images
        if which[0:6] == 'poster':
            default_image_name = 'poster.png'
        elif which[0:6] == 'fanart':
            default_image_name = 'fanart.png'
        else:
            default_image_name = 'banner.png'

        # image_path = ek.ek(os.path.join, sickbeard.PROG_DIR, 'gui', 'slick', 'images', default_image_name)
        static_image_path = os.path.join('/images', default_image_name)
        if show and sickbeard.helpers.findCertainShow(sickbeard.showList, int(show)):
            cache_obj = image_cache.ImageCache()

            image_file_name = None
            if which == 'poster':
                image_file_name = cache_obj.poster_path(show)
            if which == 'poster_thumb' or which == 'small':
                image_file_name = cache_obj.poster_thumb_path(show)
            if which == 'banner':
                image_file_name = cache_obj.banner_path(show)
            if which == 'banner_thumb':
                image_file_name = cache_obj.banner_thumb_path(show)
            if which == 'fanart':
                if not cache_obj.has_fanart(show):
                    cache_obj.fill_cache(sickbeard.helpers.findCertainShow(sickbeard.showList, int(show)))
                image_file_name = cache_obj.fanart_path(show)

            if ek.ek(os.path.isfile, image_file_name):
                static_image_path = os.path.normpath(image_file_name.replace(sickbeard.CACHE_DIR, '/cache'))

        static_image_path = static_image_path.replace('\\', '/')
        return self.redirect(static_image_path)

    def showNetworkLogo(self, show=None):
        show = sickbeard.helpers.findCertainShow(sickbeard.showList, int(show))

        if show:
            image_file_name = show.network_logo_name
        else:
            image_file_name = 'nonetwork'

        static_image_path = '%s/images/network/%s.png' % (sickbeard.WEB_ROOT, image_file_name)

        return self.redirect(static_image_path)

    def setHomeLayout(self, layout):

        if layout not in ('poster', 'small', 'banner', 'simple', 'coverflow'):
            layout = 'poster'

        sickbeard.HOME_LAYOUT = layout
        #Dont redirect to default page so user can see new layout
        return self.redirect("/home/")

    def setPosterSortBy(self, sort):

        if sort not in ('name', 'date', 'network', 'progress'):
            sort = 'name'

        sickbeard.POSTER_SORTBY = sort
        sickbeard.save_config()

    def setPosterSortDir(self, direction):

        sickbeard.POSTER_SORTDIR = int(direction)
        sickbeard.save_config()

    def setHistoryLayout(self, layout):

        if layout not in ('compact', 'detailed'):
            layout = 'detailed'

        sickbeard.HISTORY_LAYOUT = layout

        return self.redirect("/history/")

    def setHistoryLimit(self, history_limit):

        if not int(history_limit):
            history_limit = 100

        sickbeard.HISTORY_LIMIT = history_limit

        return self.redirect("/history/")

    def toggleDisplayShowSpecials(self, show):

        sickbeard.DISPLAY_SHOW_SPECIALS = not sickbeard.DISPLAY_SHOW_SPECIALS

        return self.redirect("/home/displayShow?show=" + show)

    def setComingEpsLayout(self, layout):
        if layout not in ('poster', 'banner', 'list', 'calendar'):
            layout = 'banner'

        if layout == 'calendar':
            sickbeard.COMING_EPS_SORT = 'date'

        sickbeard.COMING_EPS_LAYOUT = layout

        return self.redirect("/comingEpisodes/")

    def toggleComingEpsDisplayPaused(self):

        sickbeard.COMING_EPS_DISPLAY_PAUSED = not sickbeard.COMING_EPS_DISPLAY_PAUSED

        return self.redirect("/comingEpisodes/")

    def setComingEpsSort(self, sort):
        if sort not in ('date', 'network', 'show'):
            sort = 'date'

        if sickbeard.COMING_EPS_LAYOUT == 'calendar':
            sort \
                = 'date'

        sickbeard.COMING_EPS_SORT = sort

        return self.redirect("/comingEpisodes/")

    def comingEpisodes(self, layout="None"):

        today1 = datetime.date.today()
        today = today1.toordinal()
        next_week1 = (datetime.date.today() + datetime.timedelta(days=7))
        next_week = next_week1.toordinal()
        recently = (datetime.date.today() - datetime.timedelta(days=sickbeard.COMING_EPS_MISSED_RANGE)).toordinal()

        done_show_list = []
        qualList = Quality.DOWNLOADED + Quality.SNATCHED + [ARCHIVED, IGNORED]

        myDB = db.DBConnection()
        sql_results = myDB.select(
            "SELECT *, tv_shows.status AS show_status FROM tv_episodes, tv_shows WHERE season != 0 AND airdate >= ? AND airdate < ? AND tv_shows.indexer_id = tv_episodes.showid AND tv_episodes.status NOT IN (" + ','.join(
                ['?'] * len(qualList)) + ")", [today, next_week] + qualList)

        for cur_result in sql_results:
            done_show_list.append(int(cur_result["showid"]))

        more_sql_results = myDB.select(
            "SELECT *, tv_shows.status AS show_status FROM tv_episodes outer_eps, tv_shows WHERE season != 0 AND showid NOT IN (" + ','.join(
                ['?'] * len(
                    done_show_list)) + ") AND tv_shows.indexer_id = outer_eps.showid AND airdate = (SELECT airdate FROM tv_episodes inner_eps WHERE inner_eps.season != 0 AND inner_eps.showid = outer_eps.showid AND inner_eps.airdate >= ? ORDER BY inner_eps.airdate ASC LIMIT 1) AND outer_eps.status NOT IN (" + ','.join(
                ['?'] * len(Quality.DOWNLOADED + Quality.SNATCHED)) + ")",
            done_show_list + [next_week] + Quality.DOWNLOADED + Quality.SNATCHED)
        sql_results += more_sql_results

        more_sql_results = myDB.select(
            "SELECT *, tv_shows.status AS show_status FROM tv_episodes, tv_shows WHERE season != 0 AND tv_shows.indexer_id = tv_episodes.showid AND airdate < ? AND airdate >= ? AND tv_episodes.status = ? AND tv_episodes.status NOT IN (" + ','.join(
                ['?'] * len(qualList)) + ")", [today, recently, WANTED] + qualList)
        sql_results += more_sql_results

        # sort by localtime
        sorts = {
            'date': (lambda x, y: cmp(x["localtime"], y["localtime"])),
            'show': (lambda a, b: cmp((a["show_name"], a["localtime"]), (b["show_name"], b["localtime"]))),
            'network': (lambda a, b: cmp((a["network"], a["localtime"]), (b["network"], b["localtime"]))),
        }

        # make a dict out of the sql results
        sql_results = [dict(row) for row in sql_results]

        # add localtime to the dict
        for index, item in enumerate(sql_results):
            sql_results[index]['localtime'] = sbdatetime.sbdatetime.convert_to_setting(
                network_timezones.parse_date_time(item['airdate'],
                                                  item['airs'], item['network']))

        sql_results.sort(sorts[sickbeard.COMING_EPS_SORT])

        t = PageTemplate(rh=self, file="comingEpisodes.mako")
        # paused_item = { 'title': '', 'path': 'toggleComingEpsDisplayPaused' }
        # paused_item['title'] = 'Hide Paused' if sickbeard.COMING_EPS_DISPLAY_PAUSED else 'Show Paused'
        paused_item = {'title': 'View Paused:', 'path': {'': ''}}
        paused_item['path'] = {'Hide': 'toggleComingEpsDisplayPaused'} if sickbeard.COMING_EPS_DISPLAY_PAUSED else {
            'Show': 'toggleComingEpsDisplayPaused'}
        submenu = [
            {'title': 'Sort by:', 'path': {'Date': 'setComingEpsSort/?sort=date',
                                           'Show': 'setComingEpsSort/?sort=show',
                                           'Network': 'setComingEpsSort/?sort=network',
            }},

            {'title': 'Layout:', 'path': {'Banner': 'setComingEpsLayout/?layout=banner',
                                          'Poster': 'setComingEpsLayout/?layout=poster',
                                          'List': 'setComingEpsLayout/?layout=list',
                                          'Calendar': 'setComingEpsLayout/?layout=calendar',
            }},
            paused_item,
        ]

        next_week = datetime.datetime.combine(next_week1, datetime.time(tzinfo=network_timezones.sb_timezone))
        today = datetime.datetime.now().replace(tzinfo=network_timezones.sb_timezone)
        sql_results = sql_results

        # Allow local overriding of layout parameter
        if layout and layout in ('poster', 'banner', 'list', 'calendar'):
            layout = layout
        else:
            layout = sickbeard.COMING_EPS_LAYOUT

        return t.render(submenu=submenu, next_week=next_week, today=today, sql_results=sql_results, layout=layout,
                title='Coming Episodes', header='Coming Episodes', topmenu='comingEpisodes')


class CalendarHandler(BaseHandler):
    def get(self, *args, **kwargs):
        if sickbeard.CALENDAR_UNPROTECTED:
            self.write(self.calendar())
        else:
            self.calendar_auth()

    @authenticated
    def calendar_auth(self):
        self.write(self.calendar())

    # Raw iCalendar implementation by Pedro Jose Pereira Vieito (@pvieito).
    #
    # iCalendar (iCal) - Standard RFC 5545 <http://tools.ietf.org/html/rfc5546>
    # Works with iCloud, Google Calendar and Outlook.
    def calendar(self):
        """ Provides a subscribeable URL for iCal subscriptions
        """

        logger.log(u"Receiving iCal request from %s" % self.request.remote_ip)

        # Create a iCal string
        ical = 'BEGIN:VCALENDAR\r\n'
        ical += 'VERSION:2.0\r\n'
        ical += 'X-WR-CALNAME:SickRage\r\n'
        ical += 'X-WR-CALDESC:SickRage\r\n'
        ical += 'PRODID://Sick-Beard Upcoming Episodes//\r\n'

        # Limit dates
        past_date = (datetime.date.today() + datetime.timedelta(weeks=-52)).toordinal()
        future_date = (datetime.date.today() + datetime.timedelta(weeks=52)).toordinal()

        # Get all the shows that are not paused and are currently on air (from kjoconnor Fork)
        myDB = db.DBConnection()
        calendar_shows = myDB.select(
            "SELECT show_name, indexer_id, network, airs, runtime FROM tv_shows WHERE ( status = 'Continuing' OR status = 'Returning Series' ) AND paused != '1'")
        for show in calendar_shows:
            # Get all episodes of this show airing between today and next month
            episode_list = myDB.select(
                "SELECT indexerid, name, season, episode, description, airdate FROM tv_episodes WHERE airdate >= ? AND airdate < ? AND showid = ?",
                (past_date, future_date, int(show["indexer_id"])))

            utc = tz.gettz('GMT')

            for episode in episode_list:

                air_date_time = network_timezones.parse_date_time(episode['airdate'], show["airs"],
                                                                  show['network']).astimezone(utc)
                air_date_time_end = air_date_time + datetime.timedelta(
                    minutes=helpers.tryInt(show["runtime"], 60))

                # Create event for episode
                ical = ical + 'BEGIN:VEVENT\r\n'
                ical = ical + 'DTSTART:' + air_date_time.strftime("%Y%m%d") + 'T' + air_date_time.strftime(
                    "%H%M%S") + 'Z\r\n'
                ical = ical + 'DTEND:' + air_date_time_end.strftime(
                    "%Y%m%d") + 'T' + air_date_time_end.strftime(
                    "%H%M%S") + 'Z\r\n'
                ical = ical + u'SUMMARY: {0} - {1}x{2} - {3}\r\n'.format(
                       show['show_name'],
                       episode['season'],
                       episode['episode'],
                       episode['name'])
                ical = ical + 'UID:Sick-Beard-' + str(datetime.date.today().isoformat()) + '-' + show[
                    'show_name'].replace(" ", "-") + '-E' + str(episode['episode']) + 'S' + str(
                    episode['season']) + '\r\n'
                if episode['description']:
                    ical = ical + u'DESCRIPTION: {0} on {1} \\n\\n {2}\r\n'.format(
                        (show['airs'] or '(Unknown airs)'),
                        (show['network'] or 'Unknown network'),
                        episode['description'].splitlines()[0])
                else:
                    ical = ical + 'DESCRIPTION:' + (show['airs'] or '(Unknown airs)') + ' on ' + (
                        show['network'] or 'Unknown network') + '\r\n'

                ical = ical + 'END:VEVENT\r\n'

        # Ending the iCal
        ical += 'END:VCALENDAR'

        return ical

@route('/ui(/?.*)')
class UI(WebRoot):
    def __init__(self, *args, **kwargs):
        super(UI, self).__init__(*args, **kwargs)

    def add_message(self):
        ui.notifications.message('Test 1', 'This is test number 1')
        ui.notifications.error('Test 2', 'This is test number 2')

        return "ok"

    def get_messages(self):
        messages = {}
        cur_notification_num = 1
        for cur_notification in ui.notifications.get_notifications(self.request.remote_ip):
            messages['notification-' + str(cur_notification_num)] = {'title': cur_notification.title,
                                                                     'message': cur_notification.message,
                                                                     'type': cur_notification.type}
            cur_notification_num += 1

        return json.dumps(messages)


@route('/browser(/?.*)')
class WebFileBrowser(WebRoot):
    def __init__(self, *args, **kwargs):
        super(WebFileBrowser, self).__init__(*args, **kwargs)

    def index(self, path='', includeFiles=False, *args, **kwargs):
        self.set_header("Content-Type", "application/json")
        return json.dumps(foldersAtPath(path, True, bool(int(includeFiles))))

    def complete(self, term, includeFiles=0, *args, **kwargs):
        self.set_header("Content-Type", "application/json")
        paths = [entry['path'] for entry in foldersAtPath(os.path.dirname(term), includeFiles=bool(int(includeFiles)))
                 if 'path' in entry]

        return json.dumps(paths)


@route('/home(/?.*)')
class Home(WebRoot):
    def __init__(self, *args, **kwargs):
        super(Home, self).__init__(*args, **kwargs)

    def HomeMenu(self):
        menu = [
            {'title': 'Add Shows', 'path': 'home/addShows/', },
            {'title': 'Manual Post-Processing', 'path': 'home/postprocess/'},
            {'title': 'Update KODI', 'path': 'home/updateKODI/', 'requires': self.haveKODI},
            {'title': 'Update Plex', 'path': 'home/updatePLEX/', 'requires': self.havePLEX},
            {'title': 'Update Emby', 'path': 'home/updateEMBY/', 'requires': self.haveEMBY},
            {'title': 'Manage Torrents', 'path': 'manage/manageTorrents/', 'requires': self.haveTORRENT},
        ]

        return menu

    def _genericMessage(self, subject, message):
        t = PageTemplate(rh=self, file="genericMessage.mako")
        return t.render(message=message, subject=subject, submenu=self.HomeMenu())

    def _getEpisode(self, show, season=None, episode=None, absolute=None):
        if show is None:
            return "Invalid show parameters"

        showObj = sickbeard.helpers.findCertainShow(sickbeard.showList, int(show))

        if showObj is None:
            return "Invalid show paramaters"

        if absolute:
            epObj = showObj.getEpisode(absolute_number=int(absolute))
        elif season and episode:
            epObj = showObj.getEpisode(int(season), int(episode))
        else:
            return "Invalid paramaters"

        if epObj is None:
            return "Episode couldn't be retrieved"

        return epObj

    def index(self):
        t = PageTemplate(rh=self, file="home.mako")
        if sickbeard.ANIME_SPLIT_HOME:
            shows = []
            anime = []
            for show in sickbeard.showList:
                if show.is_anime:
                    anime.append(show)
                else:
                    shows.append(show)
            showlists = [["Shows", shows],["Anime", anime]]
        else:
            showlists = [["Shows", sickbeard.showList]]

        return t.render(title="Home", header="Show List", topmenu="home", showlists=showlists, submenu=self.HomeMenu())

    def is_alive(self, *args, **kwargs):
        if 'callback' in kwargs and '_' in kwargs:
            callback, _ = kwargs['callback'], kwargs['_']
        else:
            return "Error: Unsupported Request. Send jsonp request with 'callback' variable in the query string."

        # self.set_header('Cache-Control', 'max-age=0,no-cache,no-store')
        self.set_header('Content-Type', 'text/javascript')
        self.set_header('Access-Control-Allow-Origin', '*')
        self.set_header('Access-Control-Allow-Headers', 'x-requested-with')

        if sickbeard.started:
            return callback + '(' + json.dumps(
                {"msg": str(sickbeard.PID)}) + ');'
        else:
            return callback + '(' + json.dumps({"msg": "nope"}) + ');'

    def haveKODI(self):
        return sickbeard.USE_KODI and sickbeard.KODI_UPDATE_LIBRARY

    def havePLEX(self):
        return sickbeard.USE_PLEX and sickbeard.PLEX_UPDATE_LIBRARY

    def haveEMBY(self):
        return sickbeard.USE_EMBY

    def haveTORRENT(self):
        if sickbeard.USE_TORRENTS and sickbeard.TORRENT_METHOD != 'blackhole' \
                and (sickbeard.ENABLE_HTTPS and sickbeard.TORRENT_HOST[:5] == 'https'
                     or not sickbeard.ENABLE_HTTPS and sickbeard.TORRENT_HOST[:5] == 'http:'):
            return True
        else:
            return False

    def testSABnzbd(self, host=None, username=None, password=None, apikey=None):
        # self.set_header('Cache-Control', 'max-age=0,no-cache,no-store')

        host = config.clean_url(host)

        connection, accesMsg = sab.getSabAccesMethod(host, username, password, apikey)
        if connection:
            authed, authMsg = sab.testAuthentication(host, username, password, apikey)  # @UnusedVariable
            if authed:
                return "Success. Connected and authenticated"
            else:
                return "Authentication failed. SABnzbd expects '" + accesMsg + "' as authentication method"
        else:
            return "Unable to connect to host"


    def testTorrent(self, torrent_method=None, host=None, username=None, password=None):
        # self.set_header('Cache-Control', 'max-age=0,no-cache,no-store')

        host = config.clean_url(host)

        client = clients.getClientIstance(torrent_method)

        connection, accesMsg = client(host, username, password).testAuthentication()

        return accesMsg

    def testFreeMobile(self, freemobile_id=None, freemobile_apikey=None):

        result, message = notifiers.freemobile_notifier.test_notify(freemobile_id, freemobile_apikey)
        if result:
            return "SMS sent successfully"
        else:
            return "Problem sending SMS: " + message

    def testGrowl(self, host=None, password=None):
        # self.set_header('Cache-Control', 'max-age=0,no-cache,no-store')

        host = config.clean_host(host, default_port=23053)

        result = notifiers.growl_notifier.test_notify(host, password)
        if password is None or password == '':
            pw_append = ''
        else:
            pw_append = " with password: " + password

        if result:
            return "Registered and Tested growl successfully " + urllib.unquote_plus(host) + pw_append
        else:
            return "Registration and Testing of growl failed " + urllib.unquote_plus(host) + pw_append


    def testProwl(self, prowl_api=None, prowl_priority=0):
        # self.set_header('Cache-Control', 'max-age=0,no-cache,no-store')

        result = notifiers.prowl_notifier.test_notify(prowl_api, prowl_priority)
        if result:
            return "Test prowl notice sent successfully"
        else:
            return "Test prowl notice failed"


    def testBoxcar(self, username=None):
        # self.set_header('Cache-Control', 'max-age=0,no-cache,no-store')

        result = notifiers.boxcar_notifier.test_notify(username)
        if result:
            return "Boxcar notification succeeded. Check your Boxcar clients to make sure it worked"
        else:
            return "Error sending Boxcar notification"


    def testBoxcar2(self, accesstoken=None):
        # self.set_header('Cache-Control', 'max-age=0,no-cache,no-store')

        result = notifiers.boxcar2_notifier.test_notify(accesstoken)
        if result:
            return "Boxcar2 notification succeeded. Check your Boxcar2 clients to make sure it worked"
        else:
            return "Error sending Boxcar2 notification"


    def testPushover(self, userKey=None, apiKey=None):
        # self.set_header('Cache-Control', 'max-age=0,no-cache,no-store')

        result = notifiers.pushover_notifier.test_notify(userKey, apiKey)
        if result:
            return "Pushover notification succeeded. Check your Pushover clients to make sure it worked"
        else:
            return "Error sending Pushover notification"


    def twitterStep1(self):
        # self.set_header('Cache-Control', 'max-age=0,no-cache,no-store')

        return notifiers.twitter_notifier._get_authorization()


    def twitterStep2(self, key):
        # self.set_header('Cache-Control', 'max-age=0,no-cache,no-store')

        result = notifiers.twitter_notifier._get_credentials(key)
        logger.log(u"result: " + str(result))
        if result:
            return "Key verification successful"
        else:
            return "Unable to verify key"


    def testTwitter(self):
        # self.set_header('Cache-Control', 'max-age=0,no-cache,no-store')

        result = notifiers.twitter_notifier.test_notify()
        if result:
            return "Tweet successful, check your twitter to make sure it worked"
        else:
            return "Error sending tweet"


    def testKODI(self, host=None, username=None, password=None):
        # self.set_header('Cache-Control', 'max-age=0,no-cache,no-store')

        host = config.clean_hosts(host)
        finalResult = ''
        for curHost in [x.strip() for x in host.split(",")]:
            curResult = notifiers.kodi_notifier.test_notify(urllib.unquote_plus(curHost), username, password)
            if len(curResult.split(":")) > 2 and 'OK' in curResult.split(":")[2]:
                finalResult += "Test KODI notice sent successfully to " + urllib.unquote_plus(curHost)
            else:
                finalResult += "Test KODI notice failed to " + urllib.unquote_plus(curHost)
            finalResult += "<br />\n"

        return finalResult


    def testPMC(self, host=None, username=None, password=None):
        self.set_header('Cache-Control', 'max-age=0,no-cache,no-store')

        if None is not password and set('*') == set(password):
            password = sickbeard.PLEX_CLIENT_PASSWORD

        finalResult = ''
        for curHost in [x.strip() for x in host.split(',')]:
            curResult = notifiers.plex_notifier.test_notify_pmc(urllib.unquote_plus(curHost), username, password)
            if len(curResult.split(':')) > 2 and 'OK' in curResult.split(':')[2]:
                finalResult += 'Successful test notice sent to Plex client ... ' + urllib.unquote_plus(curHost)
            else:
                finalResult += 'Test failed for Plex client ... ' + urllib.unquote_plus(curHost)
            finalResult += '<br />' + '\n'

        ui.notifications.message('Tested Plex client(s): ', urllib.unquote_plus(host.replace(',', ', ')))

        return finalResult

    def testPMS(self, host=None, username=None, password=None, plex_server_token=None):
        self.set_header('Cache-Control', 'max-age=0,no-cache,no-store')

        if None is not password and set('*') == set(password):
            password = sickbeard.PLEX_PASSWORD

        finalResult = ''

        curResult = notifiers.plex_notifier.test_notify_pms(urllib.unquote_plus(host), username, password, plex_server_token)
        if None is curResult:
            finalResult += 'Successful test of Plex server(s) ... ' + urllib.unquote_plus(host.replace(',', ', '))
        else:
            finalResult += 'Test failed for Plex server(s) ... ' + urllib.unquote_plus(curResult.replace(',', ', '))
        finalResult += '<br />' + '\n'

        ui.notifications.message('Tested Plex Media Server host(s): ', urllib.unquote_plus(host.replace(',', ', ')))

        return finalResult

    def testLibnotify(self):
        # self.set_header('Cache-Control', 'max-age=0,no-cache,no-store')

        if notifiers.libnotify_notifier.test_notify():
            return "Tried sending desktop notification via libnotify"
        else:
            return notifiers.libnotify.diagnose()


    def testEMBY(self, host=None, emby_apikey=None):
        # self.set_header('Cache-Control', 'max-age=0,no-cache,no-store')

        host = config.clean_host(host)
        result = notifiers.emby_notifier.test_notify(urllib.unquote_plus(host), emby_apikey)
        if result:
            return "Test notice sent successfully to " + urllib.unquote_plus(host)
        else:
            return "Test notice failed to " + urllib.unquote_plus(host)


    def testNMJ(self, host=None, database=None, mount=None):
        # self.set_header('Cache-Control', 'max-age=0,no-cache,no-store')

        host = config.clean_host(host)
        result = notifiers.nmj_notifier.test_notify(urllib.unquote_plus(host), database, mount)
        if result:
            return "Successfully started the scan update"
        else:
            return "Test failed to start the scan update"


    def settingsNMJ(self, host=None):
        # self.set_header('Cache-Control', 'max-age=0,no-cache,no-store')

        host = config.clean_host(host)
        result = notifiers.nmj_notifier.notify_settings(urllib.unquote_plus(host))
        if result:
            return '{"message": "Got settings from %(host)s", "database": "%(database)s", "mount": "%(mount)s"}' % {
                "host": host, "database": sickbeard.NMJ_DATABASE, "mount": sickbeard.NMJ_MOUNT}
        else:
            return '{"message": "Failed! Make sure your Popcorn is on and NMJ is running. (see Log & Errors -> Debug for detailed info)", "database": "", "mount": ""}'


    def testNMJv2(self, host=None):
        # self.set_header('Cache-Control', 'max-age=0,no-cache,no-store')

        host = config.clean_host(host)
        result = notifiers.nmjv2_notifier.test_notify(urllib.unquote_plus(host))
        if result:
            return "Test notice sent successfully to " + urllib.unquote_plus(host)
        else:
            return "Test notice failed to " + urllib.unquote_plus(host)


    def settingsNMJv2(self, host=None, dbloc=None, instance=None):
        # self.set_header('Cache-Control', 'max-age=0,no-cache,no-store')

        host = config.clean_host(host)
        result = notifiers.nmjv2_notifier.notify_settings(urllib.unquote_plus(host), dbloc, instance)
        if result:
            return '{"message": "NMJ Database found at: %(host)s", "database": "%(database)s"}' % {"host": host,
                                                                                                   "database": sickbeard.NMJv2_DATABASE}
        else:
            return '{"message": "Unable to find NMJ Database at location: %(dbloc)s. Is the right location selected and PCH running?", "database": ""}' % {
                "dbloc": dbloc}

    def getTraktToken(self, trakt_pin=None):

        trakt_api = TraktAPI(sickbeard.SSL_VERIFY, sickbeard.TRAKT_TIMEOUT)
        response = trakt_api.traktToken(trakt_pin)
        if response:
            return "Trakt Authorized"
        return "Trakt Not Authorized!"

    def testTrakt(self, username=None, password=None, disable_ssl=None, blacklist_name=None):
        # self.set_header('Cache-Control', 'max-age=0,no-cache,no-store')
        if disable_ssl == 'true':
            disable_ssl = True
        else:
            disable_ssl = False
        return notifiers.trakt_notifier.test_notify(username, disable_ssl, blacklist_name)


    def loadShowNotifyLists(self):
        # self.set_header('Cache-Control', 'max-age=0,no-cache,no-store')

        myDB = db.DBConnection()
        rows = myDB.select("SELECT show_id, show_name, notify_list FROM tv_shows ORDER BY show_name ASC")

        data = {}
        size = 0
        for r in rows:
            data[r['show_id']] = {'id': r['show_id'], 'name': r['show_name'], 'list': r['notify_list']}
            size += 1
        data['_size'] = size
        return json.dumps(data)


    def saveShowNotifyList(self, show=None, emails=None):
        # self.set_header('Cache-Control', 'max-age=0,no-cache,no-store')

        myDB = db.DBConnection()
        if myDB.action("UPDATE tv_shows SET notify_list = ? WHERE show_id = ?", [emails, show]):
            return 'OK'
        else:
            return 'ERROR: %s' % myDB.last_err


    def testEmail(self, host=None, port=None, smtp_from=None, use_tls=None, user=None, pwd=None, to=None):
        # self.set_header('Cache-Control', 'max-age=0,no-cache,no-store')

        host = config.clean_host(host)
        if notifiers.email_notifier.test_notify(host, port, smtp_from, use_tls, user, pwd, to):
            return 'Test email sent successfully! Check inbox.'
        else:
            return 'ERROR: %s' % notifiers.email_notifier.last_err


    def testNMA(self, nma_api=None, nma_priority=0):
        # self.set_header('Cache-Control', 'max-age=0,no-cache,no-store')

        result = notifiers.nma_notifier.test_notify(nma_api, nma_priority)
        if result:
            return "Test NMA notice sent successfully"
        else:
            return "Test NMA notice failed"


    def testPushalot(self, authorizationToken=None):
        # self.set_header('Cache-Control', 'max-age=0,no-cache,no-store')

        result = notifiers.pushalot_notifier.test_notify(authorizationToken)
        if result:
            return "Pushalot notification succeeded. Check your Pushalot clients to make sure it worked"
        else:
            return "Error sending Pushalot notification"


    def testPushbullet(self, api=None):
        # self.set_header('Cache-Control', 'max-age=0,no-cache,no-store')

        result = notifiers.pushbullet_notifier.test_notify(api)
        if result:
            return "Pushbullet notification succeeded. Check your device to make sure it worked"
        else:
            return "Error sending Pushbullet notification"


    def getPushbulletDevices(self, api=None):
        # self.set_header('Cache-Control', 'max-age=0,no-cache,no-store')

        result = notifiers.pushbullet_notifier.get_devices(api)
        if result:
            return result
        else:
            return "Error sending Pushbullet notification"

    def status(self):
        t = PageTemplate(rh=self, file="status.mako")
        return t.render(title='Status', header='Status', topmenu='home', submenu=self.HomeMenu())

    def shutdown(self, pid=None):
        if str(pid) != str(sickbeard.PID):
            return self.redirect('/' + sickbeard.DEFAULT_PAGE +'/')

        sickbeard.events.put(sickbeard.events.SystemEvent.SHUTDOWN)

        title = "Shutting down"
        message = "SickRage is shutting down..."

        return self._genericMessage(title, message)

    def restart(self, pid=None):
        if str(pid) != str(sickbeard.PID):
            return self.redirect('/' + sickbeard.DEFAULT_PAGE +'/')

        t = PageTemplate(rh=self, file="restart.mako")

        # restart
        sickbeard.events.put(sickbeard.events.SystemEvent.RESTART)

        return t.render(title="Home", header="Restarting SickRage", topmenu="home", submenu=self.HomeMenu())

    def updateCheck(self, pid=None):
        if str(pid) != str(sickbeard.PID):
            return self.redirect('/home/')

        sickbeard.versionCheckScheduler.action.check_for_new_version(force=True)

        return self.redirect('/' + sickbeard.DEFAULT_PAGE +'/')

    def update(self, pid=None):

        if str(pid) != str(sickbeard.PID):
            return self.redirect('/home/')

        checkversion = CheckVersion()
        backup = checkversion._runbackup()

        if backup == True:

            if sickbeard.versionCheckScheduler.action.update():
                # do a hard restart
                sickbeard.events.put(sickbeard.events.SystemEvent.RESTART)

                t = PageTemplate(rh=self, file="restart.mako")
                return t.render()
            else:
                return self._genericMessage("Update Failed",
                                            "Update wasn't successful, not restarting. Check your log for more information.")
        else:
            return self.redirect('/' + sickbeard.DEFAULT_PAGE +'/')

    def branchCheckout(self, branch):
        if sickbeard.BRANCH != branch:
            sickbeard.BRANCH = branch
            ui.notifications.message('Checking out branch: ', branch)
            return self.update(sickbeard.PID)
        else:
            ui.notifications.message('Already on branch: ', branch)
            return self.redirect('/' + sickbeard.DEFAULT_PAGE +'/')

    def getDBcompare(self, branchDest=None):

        checkversion = CheckVersion()
        db_status = checkversion.getDBcompare(branchDest)

        if db_status == 'upgrade':
            logger.log(u"Checkout branch has a new DB version - Upgrade", logger.DEBUG)
            return json.dumps({ "status": "success", 'message': 'upgrade' })
        elif db_status == 'equal':
            logger.log(u"Checkout branch has the same DB version - Equal", logger.DEBUG)
            return json.dumps({ "status": "success", 'message': 'equal' })
        elif db_status == 'downgrade':
            logger.log(u"Checkout branch has an old DB version - Downgrade", logger.DEBUG)
            return json.dumps({ "status": "success", 'message': 'downgrade' })
        else:
            logger.log(u"Checkout branch couldn't compare DB version.", logger.ERROR)
            return json.dumps({ "status": "error", 'message': 'General exception' })

    def displayShow(self, show=None):

        if show is None:
            return self._genericMessage("Error", "Invalid show ID")
        else:
            showObj = sickbeard.helpers.findCertainShow(sickbeard.showList, int(show))

            if showObj is None:
                return self._genericMessage("Error", "Show not in show list")

        myDB = db.DBConnection()
        seasonResults = myDB.select(
            "SELECT DISTINCT season FROM tv_episodes WHERE showid = ? ORDER BY season DESC",
            [showObj.indexerid]
        )

        sqlResults = myDB.select(
            "SELECT * FROM tv_episodes WHERE showid = ? ORDER BY season DESC, episode DESC",
            [showObj.indexerid]
        )

        t = PageTemplate(rh=self, file="displayShow.mako")
        submenu = [{'title': 'Edit', 'path': 'home/editShow?show=%d' % showObj.indexerid}]

        try:
            showLoc = (showObj.location, True)
        except sickbeard.exceptions.ShowDirNotFoundException:
            showLoc = (showObj._location, False)

        show_message = ''

        if sickbeard.showQueueScheduler.action.isBeingAdded(showObj):
            show_message = 'This show is in the process of being downloaded - the info below is incomplete.'

        elif sickbeard.showQueueScheduler.action.isBeingUpdated(showObj):
            show_message = 'The information on this page is in the process of being updated.'

        elif sickbeard.showQueueScheduler.action.isBeingRefreshed(showObj):
            show_message = 'The episodes below are currently being refreshed from disk'

        elif sickbeard.showQueueScheduler.action.isBeingSubtitled(showObj):
            show_message = 'Currently downloading subtitles for this show'

        elif sickbeard.showQueueScheduler.action.isInRefreshQueue(showObj):
            show_message = 'This show is queued to be refreshed.'

        elif sickbeard.showQueueScheduler.action.isInUpdateQueue(showObj):
            show_message = 'This show is queued and awaiting an update.'

        elif sickbeard.showQueueScheduler.action.isInSubtitleQueue(showObj):
            show_message = 'This show is queued and awaiting subtitles download.'

        if not sickbeard.showQueueScheduler.action.isBeingAdded(showObj):
            if not sickbeard.showQueueScheduler.action.isBeingUpdated(showObj):
                if showObj.paused:
                    submenu.append({'title': 'Resume', 'path': 'home/togglePause?show=%d' % showObj.indexerid})
                else:
                    submenu.append({'title': 'Pause', 'path': 'home/togglePause?show=%d' % showObj.indexerid})

                submenu.append(
                    {'title': 'Remove', 'path': 'home/deleteShow?show=%d' % showObj.indexerid, 'confirm': True})
                submenu.append({'title': 'Re-scan files', 'path': 'home/refreshShow?show=%d' % showObj.indexerid})
                submenu.append(
                    {'title': 'Force Full Update', 'path': 'home/updateShow?show=%d&amp;force=1' % showObj.indexerid})
                submenu.append({'title': 'Update show in KODI',
                                  'path': 'home/updateKODI?show=%d' % showObj.indexerid, 'requires': self.haveKODI})

                submenu.append({'title': 'Update show in Emby',
                                  'path': 'home/updateEMBY?show=%d' % showObj.indexerid, 'requires': self.haveEMBY})

                submenu.append({'title': 'Preview Rename', 'path': 'home/testRename?show=%d' % showObj.indexerid})

                if sickbeard.USE_SUBTITLES and not sickbeard.showQueueScheduler.action.isBeingSubtitled(
                        showObj) and showObj.subtitles:
                    submenu.append(
                        {'title': 'Download Subtitles', 'path': 'home/subtitleShow?show=%d' % showObj.indexerid})

        epCounts = {}
        epCats = {}
        epCounts[Overview.SKIPPED] = 0
        epCounts[Overview.WANTED] = 0
        epCounts[Overview.QUAL] = 0
        epCounts[Overview.GOOD] = 0
        epCounts[Overview.UNAIRED] = 0
        epCounts[Overview.SNATCHED] = 0

        for curResult in sqlResults:
            curEpCat = showObj.getOverview(int(curResult["status"] or -1))
            if curEpCat:
                epCats[str(curResult["season"]) + "x" + str(curResult["episode"])] = curEpCat
                epCounts[curEpCat] += 1

        def titler(x):
            return (helpers.remove_article(x), x)[not x or sickbeard.SORT_ARTICLE]

        if sickbeard.ANIME_SPLIT_HOME:
            shows = []
            anime = []
            for show in sickbeard.showList:
                if show.is_anime:
                    anime.append(show)
                else:
                    shows.append(show)
            sortedShowLists = [["Shows", sorted(shows, lambda x, y: cmp(titler(x.name), titler(y.name)))],
                                 ["Anime", sorted(anime, lambda x, y: cmp(titler(x.name), titler(y.name)))]]
        else:
            sortedShowLists = [
                ["Shows", sorted(sickbeard.showList, lambda x, y: cmp(titler(x.name), titler(y.name)))]]

        bwl = None
        if showObj.is_anime:
            bwl = showObj.release_groups

        showObj.exceptions = scene_exceptions.get_scene_exceptions(showObj.indexerid)

        indexerid = int(showObj.indexerid)
        indexer = int(showObj.indexer)

        return t.render(submenu=submenu, showLoc=showLoc, show_message=show_message,
                show=showObj, sqlResults=sqlResults, seasonResults=seasonResults,
                sortedShowLists=sortedShowLists, bwl=bwl, epCounts=epCounts,
                epCats=epCats, all_scene_exceptions=showObj.exceptions,
                scene_numbering=get_scene_numbering_for_show(indexerid, indexer),
                xem_numbering=get_xem_numbering_for_show(indexerid, indexer),
                scene_absolute_numbering=get_scene_absolute_numbering_for_show(indexerid, indexer),
                xem_absolute_numbering=get_xem_absolute_numbering_for_show(indexerid, indexer)
        )


    def plotDetails(self, show, season, episode):
        myDB = db.DBConnection()
        result = myDB.selectOne(
            "SELECT description FROM tv_episodes WHERE showid = ? AND season = ? AND episode = ?",
            (int(show), int(season), int(episode)))
        return result['description'] if result else 'Episode not found.'


    def sceneExceptions(self, show):
        exceptionsList = sickbeard.scene_exceptions.get_all_scene_exceptions(show)
        if not exceptionsList:
            return "No scene exceptions"

        out = []
        for season, names in iter(sorted(exceptionsList.iteritems())):
            if season == -1:
                season = "*"
            out.append("S" + str(season) + ": " + ", ".join(names))
        return "<br/>".join(out)


    def editShow(self, show=None, location=None, anyQualities=[], bestQualities=[], exceptions_list=[],
                 flatten_folders=None, paused=None, directCall=False, air_by_date=None, sports=None, dvdorder=None,
                 indexerLang=None, subtitles=None, archive_firstmatch=None, rls_ignore_words=None,
                 rls_require_words=None, anime=None, blacklist=None, whitelist=None,
                 scene=None, defaultEpStatus=None):

        anidb_failed = False
        if show is None:
            errString = "Invalid show ID: " + str(show)
            if directCall:
                return [errString]
            else:
                return self._genericMessage("Error", errString)

        showObj = sickbeard.helpers.findCertainShow(sickbeard.showList, int(show))

        if not showObj:
            errString = "Unable to find the specified show: " + str(show)
            if directCall:
                return [errString]
            else:
                return self._genericMessage("Error", errString)

        showObj.exceptions = scene_exceptions.get_scene_exceptions(showObj.indexerid)

        if not location and not anyQualities and not bestQualities and not flatten_folders:
            t = PageTemplate(rh=self, file="editShow.mako")

            if showObj.is_anime:
                whitelist = showObj.release_groups.whitelist
                blacklist = showObj.release_groups.blacklist

                groups = []
                if helpers.set_up_anidb_connection() and not anidb_failed:
                    try:
                        anime = adba.Anime(sickbeard.ADBA_CONNECTION, name=showObj.name)
                        groups = anime.get_groups()
                    except Exception as e:
                        anidb_failed = True
                        ui.notifications.error('Unable to retreive Fansub Groups from AniDB.')
                        logger.log('Unable to retreive Fansub Groups from AniDB. Error is {0}'.format(str(e)),logger.DEBUG)

            with showObj.lock:
                show = showObj
                scene_exceptions = get_scene_exceptions(showObj.indexerid)

            if showObj.is_anime:
                return t.render(submenu=self.HomeMenu(), show=show, scene_exceptions=scene_exceptions, groups=groups, whitelist=whitelist,
                                blacklist=blacklist, title='Edit Shows', header='Edit Shows')
            else:
                return t.render(submenu=self.HomeMenu(), show=show, scene_exceptions=scene_exceptions, title='Edit Shows',
                                headers='Edit Shows')

        flatten_folders = config.checkbox_to_value(flatten_folders)
        dvdorder = config.checkbox_to_value(dvdorder)
        archive_firstmatch = config.checkbox_to_value(archive_firstmatch)
        paused = config.checkbox_to_value(paused)
        air_by_date = config.checkbox_to_value(air_by_date)
        scene = config.checkbox_to_value(scene)
        sports = config.checkbox_to_value(sports)
        anime = config.checkbox_to_value(anime)
        subtitles = config.checkbox_to_value(subtitles)

        if indexerLang and indexerLang in sickbeard.indexerApi(showObj.indexer).indexer().config['valid_languages']:
            indexer_lang = indexerLang
        else:
            indexer_lang = showObj.lang

        # if we changed the language then kick off an update
        if indexer_lang == showObj.lang:
            do_update = False
        else:
            do_update = True

        if scene == showObj.scene and anime == showObj.anime:
            do_update_scene_numbering = False
        else:
            do_update_scene_numbering = True

        if type(anyQualities) != list:
            anyQualities = [anyQualities]

        if type(bestQualities) != list:
            bestQualities = [bestQualities]

        if type(exceptions_list) != list:
            exceptions_list = [exceptions_list]

        # If directCall from mass_edit_update no scene exceptions handling or blackandwhite list handling
        if directCall:
            do_update_exceptions = False
        else:
            if set(exceptions_list) == set(showObj.exceptions):
                do_update_exceptions = False
            else:
                do_update_exceptions = True

            with showObj.lock:
                if anime:
                    if not showObj.release_groups:
                        showObj.release_groups = BlackAndWhiteList(showObj.indexerid)

                    if whitelist:
                        shortwhitelist = short_group_names(whitelist)
                        showObj.release_groups.set_white_keywords(shortwhitelist)
                    else:
                        showObj.release_groups.set_white_keywords([])

                    if blacklist:
                        shortblacklist = short_group_names(blacklist)
                        showObj.release_groups.set_black_keywords(shortblacklist)
                    else:
                        showObj.release_groups.set_black_keywords([])

        errors = []
        with showObj.lock:
            newQuality = Quality.combineQualities(map(int, anyQualities), map(int, bestQualities))
            showObj.quality = newQuality
            showObj.archive_firstmatch = archive_firstmatch

            # reversed for now
            if bool(showObj.flatten_folders) != bool(flatten_folders):
                showObj.flatten_folders = flatten_folders
                try:
                    sickbeard.showQueueScheduler.action.refreshShow(showObj)
                except exceptions.CantRefreshException, e:
                    errors.append("Unable to refresh this show: " + ex(e))

            showObj.paused = paused
            showObj.scene = scene
            showObj.anime = anime
            showObj.sports = sports
            showObj.subtitles = subtitles
            showObj.air_by_date = air_by_date
            showObj.default_ep_status = int(defaultEpStatus)

            if not directCall:
                showObj.lang = indexer_lang
                showObj.dvdorder = dvdorder
                showObj.rls_ignore_words = rls_ignore_words.strip()
                showObj.rls_require_words = rls_require_words.strip()

            # if we change location clear the db of episodes, change it, write to db, and rescan
            if os.path.normpath(showObj._location) != os.path.normpath(location):
                logger.log(os.path.normpath(showObj._location) + " != " + os.path.normpath(location), logger.DEBUG)
                if not ek.ek(os.path.isdir, location) and not sickbeard.CREATE_MISSING_SHOW_DIRS:
                    errors.append("New location <tt>%s</tt> does not exist" % location)

                # don't bother if we're going to update anyway
                elif not do_update:
                    # change it
                    try:
                        showObj.location = location
                        try:
                            sickbeard.showQueueScheduler.action.refreshShow(showObj)
                        except exceptions.CantRefreshException, e:
                            errors.append("Unable to refresh this show:" + ex(e))
                            # grab updated info from TVDB
                            # showObj.loadEpisodesFromIndexer()
                            # rescan the episodes in the new folder
                    except exceptions.NoNFOException:
                        errors.append(
                            "The folder at <tt>%s</tt> doesn't contain a tvshow.nfo - copy your files to that folder before you change the directory in SickRage." % location)

            # save it to the DB
            showObj.saveToDB()

        # force the update
        if do_update:
            try:
                sickbeard.showQueueScheduler.action.updateShow(showObj, True)
                time.sleep(cpu_presets[sickbeard.CPU_PRESET])
            except exceptions.CantUpdateException as e:
                errors.append("Unable to update show: {0}".format(str(e)))

        if do_update_exceptions:
            try:
                scene_exceptions.update_scene_exceptions(showObj.indexerid, exceptions_list)  # @UndefinedVdexerid)
                time.sleep(cpu_presets[sickbeard.CPU_PRESET])
            except exceptions.CantUpdateException, e:
                errors.append("Unable to force an update on scene exceptions of the show.")

        if not paused and (sickbeard.TRAKT_USE_ROLLING_DOWNLOAD and sickbeard.USE_TRAKT):
            # Checking if trakt and rolling_download are enable because updateWantedList()
            # doesn't do the distinction between a failuire and being not activated(Return false)
            if not sickbeard.traktRollingScheduler.action.updateWantedList(showObj.indexerid):
                errors.append("Unable to force an update on wanted episode")

        if do_update_scene_numbering:
            try:
                sickbeard.scene_numbering.xem_refresh(showObj.indexerid, showObj.indexer)
                time.sleep(cpu_presets[sickbeard.CPU_PRESET])
            except exceptions.CantUpdateException, e:
                errors.append("Unable to force an update on scene numbering of the show.")

        if directCall:
            return errors

        if len(errors) > 0:
            ui.notifications.error('%d error%s while saving changes:' % (len(errors), "" if len(errors) == 1 else "s"),
                                   '<ul>' + '\n'.join(['<li>%s</li>' % error for error in errors]) + "</ul>")

        return self.redirect("/home/displayShow?show=" + show)


    def togglePause(self, show=None):
        if show is None:
            return self._genericMessage("Error", "Invalid show ID")

        showObj = sickbeard.helpers.findCertainShow(sickbeard.showList, int(show))

        if showObj is None:
            return self._genericMessage("Error", "Unable to find the specified show")

        if showObj.paused:
            showObj.paused = 0
        else:
            showObj.paused = 1

        showObj.saveToDB()

        if not showObj.paused and sickbeard.TRAKT_USE_ROLLING_DOWNLOAD and sickbeard.USE_TRAKT:
            # Checking if trakt and rolling_download are enable because updateWantedList()
            # doesn't do the distinction between a failuire and being not activated(Return false)
            if not sickbeard.traktRollingScheduler.action.updateWantedList(showObj.indexerid):
                errors.append("Unable to force an update on wanted episode")

        ui.notifications.message('%s has been %s' % (showObj.name,('resumed', 'paused')[showObj.paused]))
        return self.redirect("/home/displayShow?show=" + show)

    def deleteShow(self, show=None, full=0):

        if show is None:
            return self._genericMessage("Error", "Invalid show ID")

        showObj = sickbeard.helpers.findCertainShow(sickbeard.showList, int(show))

        if showObj is None:
            return self._genericMessage("Error", "Unable to find the specified show")

        if sickbeard.showQueueScheduler.action.isBeingAdded(
                showObj) or sickbeard.showQueueScheduler.action.isBeingUpdated(showObj):
            return self._genericMessage("Error", "Shows can't be deleted while they're being added or updated.")

        if sickbeard.USE_TRAKT and sickbeard.TRAKT_SYNC:
            # remove show from trakt.tv library
            try:
                sickbeard.traktCheckerScheduler.action.removeShowFromTraktLibrary(showObj)
            except traktException as e:
                logger.log("Trakt: Unable to delete show: {0}. Error: {1}".format(showObj.name, ex(e)),logger.ERROR)
                return self._genericMessage("Error", "Unable to delete show: {0}".format(showObj.name))

        showObj.deleteShow(bool(full))

        ui.notifications.message('%s has been %s %s' %
                                 (showObj.name,
                                  ('deleted', 'trashed')[sickbeard.TRASH_REMOVE_SHOW],
                                  ('(media untouched)', '(with all related media)')[bool(full)]))
        #Dont redirect to default page so user can confirm show was deleted
        return self.redirect('/home/')


    def refreshShow(self, show=None):

        if show is None:
            return self._genericMessage("Error", "Invalid show ID")

        showObj = sickbeard.helpers.findCertainShow(sickbeard.showList, int(show))

        if showObj is None:
            return self._genericMessage("Error", "Unable to find the specified show")

        # force the update from the DB
        try:
            sickbeard.showQueueScheduler.action.refreshShow(showObj)
        except exceptions.CantRefreshException, e:
            ui.notifications.error("Unable to refresh this show.",
                                   ex(e))

        time.sleep(cpu_presets[sickbeard.CPU_PRESET])

        return self.redirect("/home/displayShow?show=" + str(showObj.indexerid))


    def updateShow(self, show=None, force=0):

        if show is None:
            return self._genericMessage("Error", "Invalid show ID")

        showObj = sickbeard.helpers.findCertainShow(sickbeard.showList, int(show))

        if showObj is None:
            return self._genericMessage("Error", "Unable to find the specified show")

        # force the update
        try:
            sickbeard.showQueueScheduler.action.updateShow(showObj, bool(force))
        except exceptions.CantUpdateException, e:
            ui.notifications.error("Unable to update this show.", ex(e))

        # just give it some time
        time.sleep(cpu_presets[sickbeard.CPU_PRESET])

        return self.redirect("/home/displayShow?show=" + str(showObj.indexerid))

    def subtitleShow(self, show=None, force=0):

        if show is None:
            return self._genericMessage("Error", "Invalid show ID")

        showObj = sickbeard.helpers.findCertainShow(sickbeard.showList, int(show))

        if showObj is None:
            return self._genericMessage("Error", "Unable to find the specified show")

        # search and download subtitles
        sickbeard.showQueueScheduler.action.downloadSubtitles(showObj, bool(force))

        time.sleep(cpu_presets[sickbeard.CPU_PRESET])

        return self.redirect("/home/displayShow?show=" + str(showObj.indexerid))


    def updateKODI(self, show=None):
        showName=None
        showObj=None

        if show:
            showObj = sickbeard.helpers.findCertainShow(sickbeard.showList, int(show))
            if showObj:
                showName=urllib.quote_plus(showObj.name.encode('utf-8'))

        # only send update to first host in the list -- workaround for kodi sql backend users
        if sickbeard.KODI_UPDATE_ONLYFIRST:
            # only send update to first host in the list -- workaround for kodi sql backend users
            host = sickbeard.KODI_HOST.split(",")[0].strip()
        else:
            host = sickbeard.KODI_HOST

        if notifiers.kodi_notifier.update_library(showName=showName):
            ui.notifications.message("Library update command sent to KODI host(s): " + host)
        else:
            ui.notifications.error("Unable to contact one or more KODI host(s): " + host)

        if showObj:
            return self.redirect('/home/displayShow?show=' + str(showObj.indexerid))
        else:
            return self.redirect('/home/')

    def updatePLEX(self):
        if None is notifiers.plex_notifier.update_library():
            ui.notifications.message(
                "Library update command sent to Plex Media Server host: " + sickbeard.PLEX_SERVER_HOST)
        else:
            ui.notifications.error("Unable to contact Plex Media Server host: " + sickbeard.PLEX_SERVER_HOST)
        return self.redirect('/home/')

    def updateEMBY(self, show=None):
        showName=None
        showObj=None

        if show:
            showObj = sickbeard.helpers.findCertainShow(sickbeard.showList, int(show))

        if notifiers.emby_notifier.update_library(showObj):
            ui.notifications.message(
                "Library update command sent to Emby host: " + sickbeard.EMBY_HOST)
        else:
            ui.notifications.error("Unable to contact Emby host: " + sickbeard.EMBY_HOST)

        if showObj:
            return self.redirect('/home/displayShow?show=' + str(showObj.indexerid))
        else:
            return self.redirect('/home/')

    def setStatus(self, show=None, eps=None, status=None, direct=False):

        if not all([show, eps, status]):
            errMsg = "You must specify a show and at least one episode"
            if direct:
                ui.notifications.error('Error', errMsg)
                return json.dumps({'result': 'error'})
            else:
                return self._genericMessage("Error", errMsg)

        if not statusStrings.has_key(int(status)):
            errMsg = "Invalid status"
            if direct:
                ui.notifications.error('Error', errMsg)
                return json.dumps({'result': 'error'})
            else:
                return self._genericMessage("Error", errMsg)

        showObj = sickbeard.helpers.findCertainShow(sickbeard.showList, int(show))

        if not showObj:
            errMsg = "Error", "Show not in show list"
            if direct:
                ui.notifications.error('Error', errMsg)
                return json.dumps({'result': 'error'})
            else:
                return self._genericMessage("Error", errMsg)

        segments = {}
        trakt_data = []
        if eps:

            sql_l = []
            for curEp in eps.split('|'):

                if not curEp:
                    logger.log(u"curEp was empty when trying to setStatus", logger.DEBUG)

                logger.log(u"Attempting to set status on episode " + curEp + " to " + status, logger.DEBUG)

                epInfo = curEp.split('x')

                if not all(epInfo):
                    logger.log(u"Something went wrong when trying to setStatus, epInfo[0]: %s, epInfo[1]: %s" % (epInfo[0], epInfo[1]), logger.DEBUG)
                    continue

                epObj = showObj.getEpisode(int(epInfo[0]), int(epInfo[1]))

                if not epObj:
                    return self._genericMessage("Error", "Episode couldn't be retrieved")

                if int(status) in [WANTED, FAILED]:
                    # figure out what episodes are wanted so we can backlog them
                    if epObj.season in segments:
                        segments[epObj.season].append(epObj)
                    else:
                        segments[epObj.season] = [epObj]

                with epObj.lock:
                    # don't let them mess up UNAIRED episodes
                    if epObj.status == UNAIRED:
                        logger.log(u"Refusing to change status of " + curEp + " because it is UNAIRED", logger.ERROR)
                        continue

                    if int(status) in Quality.DOWNLOADED and epObj.status not in Quality.SNATCHED + Quality.SNATCHED_PROPER + Quality.DOWNLOADED + [
                        IGNORED] and not ek.ek(os.path.isfile, epObj.location):
                        logger.log(
                            u"Refusing to change status of " + curEp + " to DOWNLOADED because it's not SNATCHED/DOWNLOADED",
                            logger.ERROR)
                        continue

                    if int(status) == FAILED and epObj.status not in Quality.SNATCHED + Quality.SNATCHED_PROPER + Quality.DOWNLOADED:
                        logger.log(
                            u"Refusing to change status of " + curEp + " to FAILED because it's not SNATCHED/DOWNLOADED",
                            logger.ERROR)
                        continue

                    if epObj.status in Quality.DOWNLOADED and int(status) == WANTED:
                        logger.log(u"Removing release_name for episode as you want to set a downloaded episode back to wanted, so obviously you want it replaced")
                        epObj.release_name = ""

                    epObj.status = int(status)

                    # mass add to database
                    sql_l.append(epObj.get_sql())

                    trakt_data.append((epObj.season, epObj.episode))

            data = notifiers.trakt_notifier.trakt_episode_data_generate(trakt_data)

            if sickbeard.USE_TRAKT and sickbeard.TRAKT_SYNC_WATCHLIST:
                if int(status) in [WANTED, FAILED]:
                    logger.log(u"Add episodes, showid: indexerid " + str(showObj.indexerid) + ", Title " + str(showObj.name) + " to Watchlist", logger.DEBUG)
                    upd = "add"
                elif int(status) in [ARCHIVED, IGNORED, SKIPPED ] + Quality.DOWNLOADED:
                    logger.log(u"Remove episodes, showid: indexerid " + str(showObj.indexerid) + ", Title " + str(showObj.name) + " from Watchlist", logger.DEBUG)
                    upd = "remove"

                if data:
                    notifiers.trakt_notifier.update_watchlist(showObj, data_episode=data, update=upd)

            if len(sql_l) > 0:
                myDB = db.DBConnection()
                myDB.mass_action(sql_l)

        if int(status) == WANTED and not showObj.paused:
            msg = "Backlog was automatically started for the following seasons of <b>" + showObj.name + "</b>:<br />"
            msg += '<ul>'

            for season, segment in segments.iteritems():
                cur_backlog_queue_item = search_queue.BacklogQueueItem(showObj, segment)
                sickbeard.searchQueueScheduler.action.add_item(cur_backlog_queue_item)

                msg += "<li>Season " + str(season) + "</li>"
                logger.log(u"Sending backlog for " + showObj.name + " season " + str(
                    season) + " because some eps were set to wanted")

            msg += "</ul>"

            if segments:
                ui.notifications.message("Backlog started", msg)
        elif int(status) == WANTED and showObj.paused:
            logger.log(u"Some episodes were set to wanted, but " + showObj.name + " is paused. Not adding to Backlog until show is unpaused")

        if int(status) == FAILED:
            msg = "Retrying Search was automatically started for the following season of <b>" + showObj.name + "</b>:<br />"
            msg += '<ul>'

            for season, segment in segments.iteritems():
                cur_failed_queue_item = search_queue.FailedQueueItem(showObj, segment)
                sickbeard.searchQueueScheduler.action.add_item(cur_failed_queue_item)

                msg += "<li>Season " + str(season) + "</li>"
                logger.log(u"Retrying Search for " + showObj.name + " season " + str(
                    season) + " because some eps were set to failed")

            msg += "</ul>"

            if segments:
                ui.notifications.message("Retry Search started", msg)

        if direct:
            return json.dumps({'result': 'success'})
        else:
            return self.redirect("/home/displayShow?show=" + show)


    def testRename(self, show=None):

        if show is None:
            return self._genericMessage("Error", "You must specify a show")

        showObj = sickbeard.helpers.findCertainShow(sickbeard.showList, int(show))

        if showObj is None:
            return self._genericMessage("Error", "Show not in show list")

        try:
            show_loc = showObj.location  # @UnusedVariable
        except exceptions.ShowDirNotFoundException:
            return self._genericMessage("Error", "Can't rename episodes when the show dir is missing.")

        ep_obj_rename_list = []

        ep_obj_list = showObj.getAllEpisodes(has_location=True)

        for cur_ep_obj in ep_obj_list:
            # Only want to rename if we have a location
            if cur_ep_obj.location:
                if cur_ep_obj.relatedEps:
                    # do we have one of multi-episodes in the rename list already
                    have_already = False
                    for cur_related_ep in cur_ep_obj.relatedEps + [cur_ep_obj]:
                        if cur_related_ep in ep_obj_rename_list:
                            have_already = True
                            break
                        if not have_already:
                            ep_obj_rename_list.append(cur_ep_obj)
                else:
                    ep_obj_rename_list.append(cur_ep_obj)

        if ep_obj_rename_list:
            # present season DESC episode DESC on screen
            ep_obj_rename_list.reverse()

        t = PageTemplate(rh=self, file="testRename.mako")
        submenu = [{'title': 'Edit', 'path': 'home/editShow?show=%d' % showObj.indexerid}]

        return t.render(submenu=submenu, ep_obj_list=ep_obj_rename_list, show=showObj, title='Test Rename', header='Test Rename')


    def doRename(self, show=None, eps=None):

        if show is None or eps is None:
            errMsg = "You must specify a show and at least one episode"
            return self._genericMessage("Error", errMsg)

        show_obj = sickbeard.helpers.findCertainShow(sickbeard.showList, int(show))

        if show_obj is None:
            errMsg = "Error", "Show not in show list"
            return self._genericMessage("Error", errMsg)

        try:
            show_loc = show_obj.location  # @UnusedVariable
        except exceptions.ShowDirNotFoundException:
            return self._genericMessage("Error", "Can't rename episodes when the show dir is missing.")

        if eps is None:
            return self.redirect("/home/displayShow?show=" + show)

        myDB = db.DBConnection()
        for curEp in eps.split('|'):

            epInfo = curEp.split('x')

            # this is probably the worst possible way to deal with double eps but I've kinda painted myself into a corner here with this stupid database
            ep_result = myDB.select(
                "SELECT * FROM tv_episodes WHERE showid = ? AND season = ? AND episode = ? AND 5=5",
                [show, epInfo[0], epInfo[1]])
            if not ep_result:
                logger.log(u"Unable to find an episode for " + curEp + ", skipping", logger.WARNING)
                continue
            related_eps_result = myDB.select("SELECT * FROM tv_episodes WHERE location = ? AND episode != ?",
                                             [ep_result[0]["location"], epInfo[1]])

            root_ep_obj = show_obj.getEpisode(int(epInfo[0]), int(epInfo[1]))
            root_ep_obj.relatedEps = []

            for cur_related_ep in related_eps_result:
                related_ep_obj = show_obj.getEpisode(int(cur_related_ep["season"]), int(cur_related_ep["episode"]))
                if related_ep_obj not in root_ep_obj.relatedEps:
                    root_ep_obj.relatedEps.append(related_ep_obj)

            root_ep_obj.rename()

        return self.redirect("/home/displayShow?show=" + show)

    def searchEpisode(self, show=None, season=None, episode=None, downCurQuality=0):

        # retrieve the episode object and fail if we can't get one
        ep_obj = self._getEpisode(show, season, episode)
        if isinstance(ep_obj, str):
            return json.dumps({'result': 'failure'})

        # make a queue item for it and put it on the queue
        ep_queue_item = search_queue.ManualSearchQueueItem(ep_obj.show, ep_obj, bool(int(downCurQuality)))

        sickbeard.searchQueueScheduler.action.add_item(ep_queue_item)

        if not ep_queue_item.started and ep_queue_item.success is None:
            return json.dumps(
                {'result': 'success'})  # I Actually want to call it queued, because the search hasnt been started yet!
        if ep_queue_item.started and ep_queue_item.success is None:
            return json.dumps({'result': 'success'})
        else:
            return json.dumps({'result': 'failure'})

    ### Returns the current ep_queue_item status for the current viewed show.
    # Possible status: Downloaded, Snatched, etc...
    # Returns {'show': 279530, 'episodes' : ['episode' : 6, 'season' : 1, 'searchstatus' : 'queued', 'status' : 'running', 'quality': '4013']
    def getManualSearchStatus(self, show=None):
        def getEpisodes(searchThread, searchstatus):
            results = []
            showObj = sickbeard.helpers.findCertainShow(sickbeard.showList, int(searchThread.show.indexerid))

            if not showObj:
                logger.log('No Show Object found for show with indexerID: ' + str(searchThread.show.indexerid), logger.ERROR)
                return results

            if isinstance(searchThread, sickbeard.search_queue.ManualSearchQueueItem):
                results.append({'show': searchThread.show.indexerid,
                                'episode': searchThread.segment.episode,
                                'episodeindexid': searchThread.segment.indexerid,
                                'season': searchThread.segment.season,
                                'searchstatus': searchstatus,
                                'status': statusStrings[searchThread.segment.status],
                                'quality': self.getQualityClass(searchThread.segment),
                                'overview': Overview.overviewStrings[showObj.getOverview(int(searchThread.segment.status or -1))]})
            else:
                for epObj in searchThread.segment:
                    results.append({'show': epObj.show.indexerid,
                                    'episode': epObj.episode,
                                    'episodeindexid': epObj.indexerid,
                                    'season': epObj.season,
                                    'searchstatus': searchstatus,
                                    'status': statusStrings[epObj.status],
                                    'quality': self.getQualityClass(epObj),
                                    'overview': Overview.overviewStrings[showObj.getOverview(int(epObj.status or -1))]})

            return results

        episodes = []

        # Queued Searches
        searchstatus = 'queued'
        for searchThread in sickbeard.searchQueueScheduler.action.get_all_ep_from_queue(show):
            episodes += getEpisodes(searchThread, searchstatus)

        # Running Searches
        searchstatus = 'searching'
        if (sickbeard.searchQueueScheduler.action.is_manualsearch_in_progress()):
            searchThread = sickbeard.searchQueueScheduler.action.currentItem

            if searchThread.success:
                searchstatus = 'finished'

            episodes += getEpisodes(searchThread, searchstatus)

        # Finished Searches
        searchstatus = 'finished'
        for searchThread in sickbeard.search_queue.MANUAL_SEARCH_HISTORY:
            if show is not None:
                if not str(searchThread.show.indexerid) == show:
                    continue

            if isinstance(searchThread, sickbeard.search_queue.ManualSearchQueueItem):
                if not [x for x in episodes if x['episodeindexid'] == searchThread.segment.indexerid]:
                    episodes += getEpisodes(searchThread, searchstatus)
            else:
                ### These are only Failed Downloads/Retry SearchThreadItems.. lets loop through the segement/episodes
                if not [i for i, j in zip(searchThread.segment, episodes) if i.indexerid == j['episodeindexid']]:
                    episodes += getEpisodes(searchThread, searchstatus)

        return json.dumps({'episodes': episodes})

    def getQualityClass(self, ep_obj):
        # return the correct json value

        # Find the quality class for the episode
        quality_class = Quality.qualityStrings[Quality.UNKNOWN]
        ep_status, ep_quality = Quality.splitCompositeStatus(ep_obj.status)
        for x in (SD, HD720p, HD1080p):
            if ep_quality in Quality.splitQuality(x)[0]:
                quality_class = qualityPresetStrings[x]
                break

        return quality_class

    def searchEpisodeSubtitles(self, show=None, season=None, episode=None):
        # retrieve the episode object and fail if we can't get one
        ep_obj = self._getEpisode(show, season, episode)
        if isinstance(ep_obj, str):
            return json.dumps({'result': 'failure'})

        # try do download subtitles for that episode
        previous_subtitles = ep_obj.subtitles
        try:
            ep_obj.downloadSubtitles()
        except:
            return json.dumps({'result': 'failure'})

        # return the correct json value
        newSubtitles = frozenset(ep_obj.subtitles).difference(previous_subtitles)
        if newSubtitles:
            newLangs = [subtitles.fromietf(newSub) for newSub in newSubtitles]
            status = 'New subtitles downloaded: %s' % ', '.join([newLang.name for newLang in newLangs])
        else:
            status = 'No subtitles downloaded'
        ui.notifications.message(ep_obj.show.name, status)
        return json.dumps({'result': status, 'subtitles': ','.join(ep_obj.subtitles)})

    def setSceneNumbering(self, show, indexer, forSeason=None, forEpisode=None, forAbsolute=None, sceneSeason=None,
                          sceneEpisode=None, sceneAbsolute=None):

        # sanitize:
        if forSeason in ['null', '']: forSeason = None
        if forEpisode in ['null', '']: forEpisode = None
        if forAbsolute in ['null', '']: forAbsolute = None
        if sceneSeason in ['null', '']: sceneSeason = None
        if sceneEpisode in ['null', '']: sceneEpisode = None
        if sceneAbsolute in ['null', '']: sceneAbsolute = None

        showObj = sickbeard.helpers.findCertainShow(sickbeard.showList, int(show))

        if showObj.is_anime:
            result = {
                'success': True,
                'forAbsolute': forAbsolute,
            }
        else:
            result = {
                'success': True,
                'forSeason': forSeason,
                'forEpisode': forEpisode,
            }

        # retrieve the episode object and fail if we can't get one
        if showObj.is_anime:
            ep_obj = self._getEpisode(show, absolute=forAbsolute)
        else:
            ep_obj = self._getEpisode(show, forSeason, forEpisode)

        if isinstance(ep_obj, str):
            result['success'] = False
            result['errorMessage'] = ep_obj
        elif showObj.is_anime:
            logger.log(u"setAbsoluteSceneNumbering for %s from %s to %s" %
                       (show, forAbsolute, sceneAbsolute), logger.DEBUG)

            show = int(show)
            indexer = int(indexer)
            forAbsolute = int(forAbsolute)
            if sceneAbsolute is not None: sceneAbsolute = int(sceneAbsolute)

            set_scene_numbering(show, indexer, absolute_number=forAbsolute, sceneAbsolute=sceneAbsolute)
        else:
            logger.log(u"setEpisodeSceneNumbering for %s from %sx%s to %sx%s" %
                       (show, forSeason, forEpisode, sceneSeason, sceneEpisode), logger.DEBUG)

            show = int(show)
            indexer = int(indexer)
            forSeason = int(forSeason)
            forEpisode = int(forEpisode)
            if sceneSeason is not None: sceneSeason = int(sceneSeason)
            if sceneEpisode is not None: sceneEpisode = int(sceneEpisode)

            set_scene_numbering(show, indexer, season=forSeason, episode=forEpisode, sceneSeason=sceneSeason,
                                sceneEpisode=sceneEpisode)

        if showObj.is_anime:
            sn = get_scene_absolute_numbering(show, indexer, forAbsolute)
            if sn:
                result['sceneAbsolute'] = sn
            else:
                result['sceneAbsolute'] = None
        else:
            sn = get_scene_numbering(show, indexer, forSeason, forEpisode)
            if sn:
                (result['sceneSeason'], result['sceneEpisode']) = sn
            else:
                (result['sceneSeason'], result['sceneEpisode']) = (None, None)

        return json.dumps(result)


    def retryEpisode(self, show, season, episode, downCurQuality):

        # retrieve the episode object and fail if we can't get one
        ep_obj = self._getEpisode(show, season, episode)
        if isinstance(ep_obj, str):
            return json.dumps({'result': 'failure'})

        # make a queue item for it and put it on the queue
        ep_queue_item = search_queue.FailedQueueItem(ep_obj.show, [ep_obj], bool(int(downCurQuality)))
        sickbeard.searchQueueScheduler.action.add_item(ep_queue_item)

        if not ep_queue_item.started and ep_queue_item.success is None:
            return json.dumps(
                {'result': 'success'})  # I Actually want to call it queued, because the search hasnt been started yet!
        if ep_queue_item.started and ep_queue_item.success is None:
            return json.dumps({'result': 'success'})
        else:
            return json.dumps({'result': 'failure'})

    def fetch_releasegroups(self, show_name):
        logger.log(u'ReleaseGroups: %s' % show_name, logger.INFO)
        if helpers.set_up_anidb_connection():
            anime = adba.Anime(sickbeard.ADBA_CONNECTION, name=show_name)
            groups = anime.get_groups()
            logger.log(u'ReleaseGroups: %s' % groups, logger.INFO)
            return json.dumps({'result': 'success', 'groups': groups})

        return json.dumps({'result': 'failure'})

@route('/IRC(/?.*)')
class HomeIRC(Home):
    def __init__(self, *args, **kwargs):
        super(HomeIRC, self).__init__(*args, **kwargs)

    def index(self):

        t = PageTemplate(rh=self, file="IRC.mako")
        return t.render(topmenu="IRC", header="IRC", title="IRC", submenu=self.HomeMenu())

@route('/news(/?.*)')
class HomeNews(Home):
    def __init__(self, *args, **kwargs):
        super(HomeNews, self).__init__(*args, **kwargs)

    def index(self):

        try:
            news = helpers.getURL('http://sickragetv.github.io/sickrage-news/news.md', session=requests.Session())
        except Exception:
            logger.log(u'Could not load news from repo, giving a link!', logger.DEBUG)
            news = 'Could not load news from the repo. [Click here for news.md](http://sickragetv.github.io/sickrage-news/news.md)'

        t = PageTemplate(rh=self, file="markdown.mako")
        data = markdown2.markdown(news if news else "The was a problem connecting to github, please refresh and try again")

        return t.render(title="News", header="News", topmenu="news", data=data, submenu=self.HomeMenu())

@route('/changes(/?.*)')
class HomeChangeLog(Home):
    def __init__(self, *args, **kwargs):
        super(HomeChangeLog, self).__init__(*args, **kwargs)

    def index(self):
        try:
            changes = helpers.getURL('http://sickragetv.github.io/sickrage-news/CHANGES.md', session=requests.Session())
        except Exception:
            logger.log(u'Could not load changes from repo, giving a link!', logger.DEBUG)
            changes = 'Could not load changes from the repo. [Click here for CHANGES.md](http://sickragetv.github.io/sickrage-news/CHANGES.md)'

        t = PageTemplate(rh=self, file="markdown.mako")
        data = markdown2.markdown(changes if changes else "The was a problem connecting to github, please refresh and try again")

        return t.render(title="Changelog", header="Changelog", topmenu="changes", data=data, submenu=self.HomeMenu())

@route('/home/postprocess(/?.*)')
class HomePostProcess(Home):
    def __init__(self, *args, **kwargs):
        super(HomePostProcess, self).__init__(*args, **kwargs)

    def index(self):
        t = PageTemplate(rh=self, file="home_postprocess.mako")
        return t.render(submenu=self.HomeMenu(), title='Post Processing', header='Post Processing')

    def processEpisode(self, dir=None, nzbName=None, jobName=None, quiet=None, process_method=None, force=None,
                       is_priority=None, delete_on="0", failed="0", type="auto", *args, **kwargs):

        if failed == "0":
            failed = False
        else:
            failed = True

        if force in ["on", "1"]:
            force = True
        else:
            force = False

        if is_priority in ["on", "1"]:
            is_priority = True
        else:
            is_priority = False

        if delete_on in ["on", "1"]:
            delete_on = True
        else:
            delete_on = False

        if not dir:
            return self.redirect("/home/postprocess/")
        else:
            result = processTV.processDir(dir, nzbName, process_method=process_method, force=force,
                                          is_priority=is_priority, delete_on=delete_on, failed=failed, type=type)
            if quiet is not None and int(quiet) == 1:
                return result

            result = result.replace("\n", "<br />\n")
            return self._genericMessage("Postprocessing results", result)


@route('/home/addShows(/?.*)')
class HomeAddShows(Home):
    def __init__(self, *args, **kwargs):
        super(HomeAddShows, self).__init__(*args, **kwargs)

    def index(self):
        t = PageTemplate(rh=self, file="home_addShows.mako")
        return t.render(submenu=self.HomeMenu(), title='Add Shows', header='Add Shows')

    def getIndexerLanguages(self):
        result = sickbeard.indexerApi().config['valid_languages']

        return json.dumps({'results': result})


    def sanitizeFileName(self, name):
        return helpers.sanitizeFileName(name)


    def searchIndexersForShowName(self, search_term, lang=None, indexer=None):
        if not lang or lang == 'null':
            lang = sickbeard.INDEXER_DEFAULT_LANGUAGE

        search_term = search_term.encode('utf-8')

        results = {}
        final_results = []

        # Query Indexers for each search term and build the list of results
        for indexer in sickbeard.indexerApi().indexers if not int(indexer) else [int(indexer)]:
            lINDEXER_API_PARMS = sickbeard.indexerApi(indexer).api_params.copy()
            lINDEXER_API_PARMS['language'] = lang
            lINDEXER_API_PARMS['custom_ui'] = classes.AllShowsListUI
            t = sickbeard.indexerApi(indexer).indexer(**lINDEXER_API_PARMS)

            logger.log("Searching for Show with searchterm: %s on Indexer: %s" % (
                search_term, sickbeard.indexerApi(indexer).name), logger.DEBUG)
            try:
                # add search results
                results.setdefault(indexer, []).extend(t[search_term])
            except Exception, e:
                continue

        map(final_results.extend,
            ([[sickbeard.indexerApi(id).name, id, sickbeard.indexerApi(id).config["show_url"], int(show['id']),
               show['seriesname'], show['firstaired']] for show in shows] for id, shows in results.iteritems()))

        lang_id = sickbeard.indexerApi().config['langabbv_to_id'][lang]
        return json.dumps({'results': final_results, 'langid': lang_id})


    def massAddTable(self, rootDir=None):
        t = PageTemplate(rh=self, file="home_massAddTable.mako")

        if not rootDir:
            return "No folders selected."
        elif type(rootDir) != list:
            root_dirs = [rootDir]
        else:
            root_dirs = rootDir

        root_dirs = [urllib.unquote_plus(x) for x in root_dirs]

        if sickbeard.ROOT_DIRS:
            default_index = int(sickbeard.ROOT_DIRS.split('|')[0])
        else:
            default_index = 0

        if len(root_dirs) > default_index:
            tmp = root_dirs[default_index]
            if tmp in root_dirs:
                root_dirs.remove(tmp)
                root_dirs = [tmp] + root_dirs

        dir_list = []

        myDB = db.DBConnection()
        for root_dir in root_dirs:
            try:
                file_list = ek.ek(os.listdir, root_dir)
            except:
                continue

            for cur_file in file_list:

                try:
                    cur_path = ek.ek(os.path.normpath, ek.ek(os.path.join, root_dir, cur_file))
                    if not ek.ek(os.path.isdir, cur_path):
                        continue
                except:
                    continue

                cur_dir = {
                    'dir': cur_path,
                    'display_dir': '<b>' + ek.ek(os.path.dirname, cur_path) + os.sep + '</b>' + ek.ek(
                        os.path.basename,
                        cur_path),
                }

                # see if the folder is in KODI already
                dirResults = myDB.select("SELECT * FROM tv_shows WHERE location = ?", [cur_path])

                if dirResults:
                    cur_dir['added_already'] = True
                else:
                    cur_dir['added_already'] = False

                dir_list.append(cur_dir)

                indexer_id = show_name = indexer = None
                for cur_provider in sickbeard.metadata_provider_dict.values():
                    if not (indexer_id and show_name):
                        (indexer_id, show_name, indexer) = cur_provider.retrieveShowMetadata(cur_path)

                        # default to TVDB if indexer was not detected
                        if show_name and not (indexer or indexer_id):
                            (sn, idx, id) = helpers.searchIndexerForShowID(show_name, indexer, indexer_id)

                            # set indexer and indexer_id from found info
                            if not indexer and idx:
                                indexer = idx

                            if not indexer_id and id:
                                indexer_id = id

                cur_dir['existing_info'] = (indexer_id, show_name, indexer)

                if indexer_id and helpers.findCertainShow(sickbeard.showList, indexer_id):
                    cur_dir['added_already'] = True


        return t.render(submenu=self.HomeMenu(), dirList=dir_list)


    def newShow(self, show_to_add=None, other_shows=None):
        """
        Display the new show page which collects a tvdb id, folder, and extra options and
        posts them to addNewShow
        """
        t = PageTemplate(rh=self, file="home_newShow.mako")

        indexer, show_dir, indexer_id, show_name = self.split_extra_show(show_to_add)

        if indexer_id and indexer and show_name:
            use_provided_info = True
        else:
            use_provided_info = False

        # use the given show_dir for the indexer search if available
        if not show_dir:
            default_show_name = ''
        elif not show_name:
            default_show_name = re.sub(' \(\d{4}\)', '',
                                         ek.ek(os.path.basename, ek.ek(os.path.normpath, show_dir)).replace('.', ' '))
        else:
            default_show_name = show_name

        # carry a list of other dirs if given
        if not other_shows:
            other_shows = []
        elif type(other_shows) != list:
            other_shows = [other_shows]

        provided_indexer_id = int(indexer_id or 0)
        provided_indexer_name = show_name

        provided_indexer = int(indexer or sickbeard.INDEXER_DEFAULT)

        return t.render(submenu=self.HomeMenu(), enable_anime_options=True,
                use_provided_info=use_provided_info, default_show_name=default_show_name, other_shows=other_shows,
                provided_show_dir=show_dir, provided_indexer_id=provided_indexer_id, provided_indexer_name=provided_indexer_name,
                provided_indexer=provided_indexer, indexers=sickbeard.indexerApi().indexers, whitelist=[], blacklist=[], groups=[],
                title='New Show', header='New Show'
        )

    def recommendedShows(self):
        """
        Display the new show page which collects a tvdb id, folder, and extra options and
        posts them to addNewShow
        """
        t = PageTemplate(rh=self, file="home_recommendedShows.mako")
        return t.render(submenu=self.HomeMenu(), enable_anime_options=False)

    def getRecommendedShows(self):
        t = PageTemplate(rh=self, file="trendingShows.mako")

        trending_shows = []

        trakt_api = TraktAPI(sickbeard.SSL_VERIFY, sickbeard.TRAKT_TIMEOUT)

        try:
            not_liked_show = ""
            if sickbeard.TRAKT_BLACKLIST_NAME is not None and sickbeard.TRAKT_BLACKLIST_NAME:
                not_liked_show = trakt_api.traktRequest("users/" + sickbeard.TRAKT_USERNAME + "/lists/" + sickbeard.TRAKT_BLACKLIST_NAME + "/items") or []
            else:
                logger.log(u"trending blacklist name is empty", logger.DEBUG)

            shows = trakt_api.traktRequest("recommendations/shows?extended=full,images") or []

            library_shows = trakt_api.traktRequest("sync/collection/shows?extended=full") or []

            for show_detail in shows:
                show = {}
                show['show']=show_detail
                try:
                    tvdb_id = int(show['show']['ids']['tvdb'])
                    tvrage_id = int(show['show']['ids']['tvrage'] or 0)
                    if not helpers.findCertainShow(sickbeard.showList, [tvdb_id, tvrage_id]):
                        if show['show']['ids']['tvdb'] not in (lshow['show']['ids']['tvdb'] for lshow in library_shows):
                            if not_liked_show:
                                if show['show']['ids']['tvdb'] not in (show['show']['ids']['tvdb'] for show in not_liked_show if show['type'] == 'show'):
                                    trending_shows += [show]
                            else:
                                trending_shows += [show]

                except exceptions.MultipleShowObjectsException:
                    continue

            if sickbeard.TRAKT_BLACKLIST_NAME != '':
                blacklist = True
            else:
                blacklist = False

        except traktException as e:
            logger.log(u"Could not connect to Trakt service: %s" % ex(e), logger.WARNING)

        return t.render(trending_shows=trending_shows, blacklist=blacklist, submenu=self.HomeMenu())

    def trendingShows(self):
        """
        Display the new show page which collects a tvdb id, folder, and extra options and
        posts them to addNewShow
        """
        t = PageTemplate(rh=self, file="home_trendingShows.mako")
        return t.render(submenu=self.HomeMenu(), enable_anime_options=False)

    def getTrendingShows(self):
        """
        Display the new show page which collects a tvdb id, folder, and extra options and
        posts them to addNewShow
        """
        t = PageTemplate(rh=self, file="trendingShows.mako")

        trending_shows = []

        trakt_api = TraktAPI(sickbeard.SSL_VERIFY, sickbeard.TRAKT_TIMEOUT)

        try:
            not_liked_show = ""
            if sickbeard.TRAKT_BLACKLIST_NAME is not None and sickbeard.TRAKT_BLACKLIST_NAME:
                not_liked_show = trakt_api.traktRequest("users/" + sickbeard.TRAKT_USERNAME + "/lists/" + sickbeard.TRAKT_BLACKLIST_NAME + "/items") or []
            else:
                logger.log(u"trending blacklist name is empty", logger.DEBUG)

            limit_show = 50 + len(not_liked_show)

            shows = trakt_api.traktRequest("shows/trending?limit=" + str(limit_show) + "&extended=full,images") or []

            library_shows = trakt_api.traktRequest("sync/collection/shows?extended=full") or []
            for show in shows:
                try:
                    tvdb_id = int(show['show']['ids']['tvdb'])
                    tvrage_id = int(show['show']['ids']['tvrage'] or 0)
                    if not helpers.findCertainShow(sickbeard.showList, [tvdb_id, tvrage_id]):
                        if show['show']['ids']['tvdb'] not in (lshow['show']['ids']['tvdb'] for lshow in library_shows):
                            if not_liked_show:
                                if show['show']['ids']['tvdb'] not in (show['show']['ids']['tvdb'] for show in not_liked_show if show['type'] == 'show'):
                                    trending_shows += [show]
                            else:
                                trending_shows += [show]

                except exceptions.MultipleShowObjectsException:
                    continue

            if sickbeard.TRAKT_BLACKLIST_NAME != '':
                blacklist = True
            else:
                blacklist = False

        except traktException as e:
            logger.log(u"Could not connect to Trakt service: %s" % ex(e), logger.WARNING)

        return t.render(submenu = self.HomeMenu(), blacklist=blacklist, trending_shows=trending_shows)

    def addShowToBlacklist(self, indexer_id):

        # URL parameters
        data = {
            'shows': [
                {
                    'ids': {
                           'tvdb': indexer_id
                           }
                }
            ]
        }

        trakt_api = TraktAPI(sickbeard.SSL_VERIFY, sickbeard.TRAKT_TIMEOUT)

        result=trakt_api.traktRequest("users/" + sickbeard.TRAKT_USERNAME + "/lists/" + sickbeard.TRAKT_BLACKLIST_NAME + "/items", data, method='POST')

        return self.redirect('/home/addShows/trendingShows/')

    def existingShows(self):
        """
        Prints out the page to add existing shows from a root dir
        """
        t = PageTemplate(rh=self, file="home_addExistingShow.mako")
        return t.render(submenu=self.HomeMenu(), enable_anime_options=False, title='Existing Show', header='Existing Show')

    def addTraktShow(self, indexer_id, showName):
        if helpers.findCertainShow(sickbeard.showList, int(indexer_id)):
            return

        if sickbeard.ROOT_DIRS:
            root_dirs = sickbeard.ROOT_DIRS.split('|')
            location = root_dirs[int(root_dirs[0]) + 1]
        else:
            location = None

        if location:
            show_dir = ek.ek(os.path.join, location, helpers.sanitizeFileName(showName))
            dir_exists = helpers.makeDir(show_dir)
            if not dir_exists:
                logger.log(u"Unable to create the folder " + show_dir + ", can't add the show", logger.ERROR)
                return
            else:
                helpers.chmodAsParent(show_dir)

            sickbeard.showQueueScheduler.action.addShow(1, int(indexer_id), show_dir,
                                                        default_status=sickbeard.STATUS_DEFAULT,
                                                        quality=sickbeard.QUALITY_DEFAULT,
                                                        flatten_folders=sickbeard.FLATTEN_FOLDERS_DEFAULT,
                                                        subtitles=sickbeard.SUBTITLES_DEFAULT,
                                                        anime=sickbeard.ANIME_DEFAULT,
                                                        scene=sickbeard.SCENE_DEFAULT,
                                                        default_status_after=sickbeard.STATUS_DEFAULT_AFTER)

            ui.notifications.message('Show added', 'Adding the specified show into ' + show_dir)
        else:
            logger.log(u"There was an error creating the show, no root directory setting found", logger.ERROR)
            return "No root directories setup, please go back and add one."

        # done adding show
        return self.redirect('/home/')

    def addNewShow(self, whichSeries=None, indexerLang=None, rootDir=None, defaultStatus=None,
                   anyQualities=None, bestQualities=None, flatten_folders=None, subtitles=None,
                   fullShowPath=None, other_shows=None, skipShow=None, providedIndexer=None, anime=None,
                   scene=None, blacklist=None, whitelist=None, defaultStatusAfter=None):
        """
        Receive tvdb id, dir, and other options and create a show from them. If extra show dirs are
        provided then it forwards back to newShow, if not it goes to /home.
        """

        if indexerLang is None:
            indexerLang = sickbeard.INDEXER_DEFAULT_LANGUAGE

        # grab our list of other dirs if given
        if not other_shows:
            other_shows = []
        elif type(other_shows) != list:
            other_shows = [other_shows]

        def finishAddShow():
            # if there are no extra shows then go home
            if not other_shows:
                return self.redirect('/home/')

            # peel off the next one
            next_show_dir = other_shows[0]
            rest_of_show_dirs = other_shows[1:]

            # go to add the next show
            return self.newShow(next_show_dir, rest_of_show_dirs)

        # if we're skipping then behave accordingly
        if skipShow:
            return finishAddShow()

        # sanity check on our inputs
        if (not rootDir and not fullShowPath) or not whichSeries:
            return "Missing params, no Indexer ID or folder:" + repr(whichSeries) + " and " + repr(
                rootDir) + "/" + repr(fullShowPath)

        # figure out what show we're adding and where
        series_pieces = whichSeries.split('|')
        if (whichSeries and rootDir) or (whichSeries and fullShowPath and len(series_pieces) > 1):
            if len(series_pieces) < 6:
                logger.log("Unable to add show due to show selection. Not anough arguments: %s" % (repr(series_pieces)),
                           logger.ERROR)
                ui.notifications.error("Unknown error. Unable to add show due to problem with show selection.")
                return self.redirect('/home/addShows/existingShows/')

            indexer = int(series_pieces[1])
            indexer_id = int(series_pieces[3])
            # Show name was sent in UTF-8 in the form
            show_name = series_pieces[4].decode('utf-8')
        else:
            # if no indexer was provided use the default indexer set in General settings
            if not providedIndexer:
                providedIndexer = sickbeard.INDEXER_DEFAULT

            indexer = int(providedIndexer)
            indexer_id = int(whichSeries)
            show_name = os.path.basename(os.path.normpath(fullShowPath))

        # use the whole path if it's given, or else append the show name to the root dir to get the full show path
        if fullShowPath:
            show_dir = ek.ek(os.path.normpath, fullShowPath)
        else:
            show_dir = ek.ek(os.path.join, rootDir, helpers.sanitizeFileName(show_name))

        # blanket policy - if the dir exists you should have used "add existing show" numbnuts
        if ek.ek(os.path.isdir, show_dir) and not fullShowPath:
            ui.notifications.error("Unable to add show", "Folder " + show_dir + " exists already")
            return self.redirect('/home/addShows/existingShows/')

        # don't create show dir if config says not to
        if sickbeard.ADD_SHOWS_WO_DIR:
            logger.log(u"Skipping initial creation of " + show_dir + " due to config.ini setting")
        else:
            dir_exists = helpers.makeDir(show_dir)
            if not dir_exists:
                logger.log(u"Unable to create the folder " + show_dir + ", can't add the show", logger.ERROR)
                ui.notifications.error("Unable to add show",
                                       "Unable to create the folder " + show_dir + ", can't add the show")
                #Dont redirect to default page because user wants to see the new show
                return self.redirect("/home/")
            else:
                helpers.chmodAsParent(show_dir)

        # prepare the inputs for passing along
        scene = config.checkbox_to_value(scene)
        anime = config.checkbox_to_value(anime)
        flatten_folders = config.checkbox_to_value(flatten_folders)
        subtitles = config.checkbox_to_value(subtitles)

        if whitelist:
            whitelist = short_group_names(whitelist)
        if blacklist:
            blacklist = short_group_names(blacklist)

        if not anyQualities:
            anyQualities = []
        if not bestQualities:
            bestQualities = []
        if type(anyQualities) != list:
            anyQualities = [anyQualities]
        if type(bestQualities) != list:
            bestQualities = [bestQualities]
        newQuality = Quality.combineQualities(map(int, anyQualities), map(int, bestQualities))

        # add the show
        sickbeard.showQueueScheduler.action.addShow(indexer, indexer_id, show_dir, int(defaultStatus), newQuality,
                                                    flatten_folders, indexerLang, subtitles, anime,
                                                    scene, None, blacklist, whitelist, int(defaultStatusAfter))
        ui.notifications.message('Show added', 'Adding the specified show into ' + show_dir)

        return finishAddShow()

    def split_extra_show(self, extra_show):
        if not extra_show:
            return (None, None, None, None)
        split_vals = extra_show.split('|')
        if len(split_vals) < 4:
            indexer = split_vals[0]
            show_dir = split_vals[1]
            return (indexer, show_dir, None, None)
        indexer = split_vals[0]
        show_dir = split_vals[1]
        indexer_id = split_vals[2]
        show_name = '|'.join(split_vals[3:])

        return (indexer, show_dir, indexer_id, show_name)


    def addExistingShows(self, shows_to_add=None, promptForSettings=None):
        """
        Receives a dir list and add them. Adds the ones with given TVDB IDs first, then forwards
        along to the newShow page.
        """

        # grab a list of other shows to add, if provided
        if not shows_to_add:
            shows_to_add = []
        elif type(shows_to_add) != list:
            shows_to_add = [shows_to_add]

        shows_to_add = [urllib.unquote_plus(x) for x in shows_to_add]

        promptForSettings = config.checkbox_to_value(promptForSettings)

        indexer_id_given = []
        dirs_only = []
        # separate all the ones with Indexer IDs
        for cur_dir in shows_to_add:
            if '|' in cur_dir:
                split_vals = cur_dir.split('|')
                if len(split_vals) < 3:
                    dirs_only.append(cur_dir)
            if not '|' in cur_dir:
                dirs_only.append(cur_dir)
            else:
                indexer, show_dir, indexer_id, show_name = self.split_extra_show(cur_dir)

                if not show_dir or not indexer_id or not show_name:
                    continue

                indexer_id_given.append((int(indexer), show_dir, int(indexer_id), show_name))


        # if they want me to prompt for settings then I will just carry on to the newShow page
        if promptForSettings and shows_to_add:
            return self.newShow(shows_to_add[0], shows_to_add[1:])

        # if they don't want me to prompt for settings then I can just add all the nfo shows now
        num_added = 0
        for cur_show in indexer_id_given:
            indexer, show_dir, indexer_id, show_name = cur_show

            if indexer is not None and indexer_id is not None:
                # add the show
                sickbeard.showQueueScheduler.action.addShow(indexer, indexer_id, show_dir,
                                                            default_status=sickbeard.STATUS_DEFAULT,
                                                            quality=sickbeard.QUALITY_DEFAULT,
                                                            flatten_folders=sickbeard.FLATTEN_FOLDERS_DEFAULT,
                                                            subtitles=sickbeard.SUBTITLES_DEFAULT,
                                                            anime=sickbeard.ANIME_DEFAULT,
                                                            scene=sickbeard.SCENE_DEFAULT,
                                                            default_status_after=sickbeard.STATUS_DEFAULT_AFTER)
                num_added += 1

        if num_added:
            ui.notifications.message("Shows Added",
                                     "Automatically added " + str(num_added) + " from their existing metadata files")

        # if we're done then go home
        if not dirs_only:
            return self.redirect('/home/')

        # for the remaining shows we need to prompt for each one, so forward this on to the newShow page
        return self.newShow(dirs_only[0], dirs_only[1:])


@route('/manage(/?.*)')
class Manage(Home, WebRoot):
    def __init__(self, *args, **kwargs):
        super(Manage, self).__init__(*args, **kwargs)

    def ManageMenu(self):
        menu = [
            {'title': 'Backlog Overview', 'path': 'manage/backlogOverview/'},
            {'title': 'Manage Searches', 'path': 'manage/manageSearches/'},
            {'title': 'Episode Status Management', 'path': 'manage/episodeStatuses/'}, ]

        if sickbeard.USE_TORRENTS and sickbeard.TORRENT_METHOD != 'blackhole' \
                and (sickbeard.ENABLE_HTTPS and sickbeard.TORRENT_HOST[:5] == 'https'
                     or not sickbeard.ENABLE_HTTPS and sickbeard.TORRENT_HOST[:5] == 'http:'):
            menu.append({'title': 'Manage Torrents', 'path': 'manage/manageTorrents/'})

        if sickbeard.USE_SUBTITLES:
            menu.append({'title': 'Missed Subtitle Management', 'path': 'manage/subtitleMissed/'})

        if sickbeard.USE_FAILED_DOWNLOADS:
            menu.append({'title': 'Failed Downloads', 'path': 'manage/failedDownloads/'})

        return menu

    def index(self):
        t = PageTemplate(rh=self, file="manage.mako")
        return t.render(submenu=self.ManageMenu(), title='Mass Update', header='Mass Update')


    def showEpisodeStatuses(self, indexer_id, whichStatus):
        status_list = [int(whichStatus)]
        if status_list[0] == SNATCHED:
            status_list = Quality.SNATCHED + Quality.SNATCHED_PROPER

        myDB = db.DBConnection()
        cur_show_results = myDB.select(
            "SELECT season, episode, name FROM tv_episodes WHERE showid = ? AND season != 0 AND status IN (" + ','.join(
                ['?'] * len(status_list)) + ")", [int(indexer_id)] + status_list)

        result = {}
        for cur_result in cur_show_results:
            cur_season = int(cur_result["season"])
            cur_episode = int(cur_result["episode"])

            if cur_season not in result:
                result[cur_season] = {}

            result[cur_season][cur_episode] = cur_result["name"]

        return json.dumps(result)


    def episodeStatuses(self, whichStatus=None):
        if whichStatus:
            status_list = [int(whichStatus)]
            if status_list[0] == SNATCHED:
                status_list = Quality.SNATCHED + Quality.SNATCHED_PROPER + Quality.SNATCHED_BEST
        else:
            status_list = []

        t = PageTemplate(rh=self, file="manage_episodeStatuses.mako")

        # if we have no status then this is as far as we need to go
        if not status_list:
            return t.render(title="Episode Overview",  header="Episode Overview",
                    topmenu="manage", submenu=self.ManageMenu(), whichStatus=whichStatus)

        myDB = db.DBConnection()
        status_results = myDB.select(
            "SELECT show_name, tv_shows.indexer_id AS indexer_id FROM tv_episodes, tv_shows WHERE tv_episodes.status IN (" + ','.join(
                ['?'] * len(
                    status_list)) + ") AND season != 0 AND tv_episodes.showid = tv_shows.indexer_id ORDER BY show_name",
            status_list)

        ep_counts = {}
        show_names = {}
        sorted_show_ids = []
        for cur_status_result in status_results:
            cur_indexer_id = int(cur_status_result["indexer_id"])
            if cur_indexer_id not in ep_counts:
                ep_counts[cur_indexer_id] = 1
            else:
                ep_counts[cur_indexer_id] += 1

            show_names[cur_indexer_id] = cur_status_result["show_name"]
            if cur_indexer_id not in sorted_show_ids:
                sorted_show_ids.append(cur_indexer_id)

        return t.render(title="Episode Overview",  header="Episode Overview",
                    topmenu="manage", submenu=self.ManageMenu(), whichStatus=whichStatus,
                    show_names=show_names, ep_counts=ep_counts, sorted_show_ids=sorted_show_ids)


    def changeEpisodeStatuses(self, oldStatus, newStatus, *args, **kwargs):

        status_list = [int(oldStatus)]
        if status_list[0] == SNATCHED:
            status_list = Quality.SNATCHED + Quality.SNATCHED_PROPER

        to_change = {}

        # make a list of all shows and their associated args
        for arg in kwargs:
            indexer_id, what = arg.split('-')

            # we don't care about unchecked checkboxes
            if kwargs[arg] != 'on':
                continue

            if indexer_id not in to_change:
                to_change[indexer_id] = []

            to_change[indexer_id].append(what)

        myDB = db.DBConnection()
        for cur_indexer_id in to_change:

            # get a list of all the eps we want to change if they just said "all"
            if 'all' in to_change[cur_indexer_id]:
                all_eps_results = myDB.select(
                    "SELECT season, episode FROM tv_episodes WHERE status IN (" + ','.join(
                        ['?'] * len(status_list)) + ") AND season != 0 AND showid = ?",
                    status_list + [cur_indexer_id])
                all_eps = [str(x["season"]) + 'x' + str(x["episode"]) for x in all_eps_results]
                to_change[cur_indexer_id] = all_eps

            self.setStatus(cur_indexer_id, '|'.join(to_change[cur_indexer_id]), newStatus, direct=True)

        return self.redirect('/manage/episodeStatuses/')


    def showSubtitleMissed(self, indexer_id, whichSubs):
        myDB = db.DBConnection()
        cur_show_results = myDB.select(
            "SELECT season, episode, name, subtitles FROM tv_episodes WHERE showid = ? AND season != 0 AND status LIKE '%4'",
            [int(indexer_id)])

        result = {}
        for cur_result in cur_show_results:
            if whichSubs == 'all':
                if not frozenset(subtitles.wantedLanguages()).difference(cur_result["subtitles"].split(',')):
                    continue
            elif whichSubs in cur_result["subtitles"]:
                continue

            cur_season = int(cur_result["season"])
            cur_episode = int(cur_result["episode"])

            if cur_season not in result:
                result[cur_season] = {}

            if cur_episode not in result[cur_season]:
                result[cur_season][cur_episode] = {}

            result[cur_season][cur_episode]["name"] = cur_result["name"]

            result[cur_season][cur_episode]["subtitles"] = cur_result["subtitles"]

        return json.dumps(result)


    def subtitleMissed(self, whichSubs=None):

        t = PageTemplate(rh=self, file="manage_subtitleMissed.mako")

        if not whichSubs:
            return t.render(submenu=self.ManageMenu(), whichSubs=whichSubs, title='Episode Overview', header='Episode Overview')

        myDB = db.DBConnection()
        status_results = myDB.select(
            "SELECT show_name, tv_shows.indexer_id as indexer_id, tv_episodes.subtitles subtitles " +
            "FROM tv_episodes, tv_shows " +
            "WHERE tv_shows.subtitles = 1 AND tv_episodes.status LIKE '%4' AND tv_episodes.season != 0 " +
            "AND tv_episodes.showid = tv_shows.indexer_id ORDER BY show_name")

        ep_counts = {}
        show_names = {}
        sorted_show_ids = []
        for cur_status_result in status_results:
            if whichSubs == 'all':
                if not frozenset(subtitles.wantedLanguages()).difference(cur_status_result["subtitles"].split(',')):
                    continue
            elif whichSubs in cur_status_result["subtitles"]:
                continue

            cur_indexer_id = int(cur_status_result["indexer_id"])
            if cur_indexer_id not in ep_counts:
                ep_counts[cur_indexer_id] = 1
            else:
                ep_counts[cur_indexer_id] += 1

            show_names[cur_indexer_id] = cur_status_result["show_name"]
            if cur_indexer_id not in sorted_show_ids:
                sorted_show_ids.append(cur_indexer_id)

        return t.render(submenu=self.ManageMenu(), whichSubs=whichSub, show_names=show_names, ep_counts=ep_counts, sorted_show_ids=sorted_show_ids,
                        title='Episode Overview', header='Episode Overview')


    def downloadSubtitleMissed(self, *args, **kwargs):

        to_download = {}

        # make a list of all shows and their associated args
        for arg in kwargs:
            indexer_id, what = arg.split('-')

            # we don't care about unchecked checkboxes
            if kwargs[arg] != 'on':
                continue

            if indexer_id not in to_download:
                to_download[indexer_id] = []

            to_download[indexer_id].append(what)

        for cur_indexer_id in to_download:
            # get a list of all the eps we want to download subtitles if they just said "all"
            if 'all' in to_download[cur_indexer_id]:
                myDB = db.DBConnection()
                all_eps_results = myDB.select(
                    "SELECT season, episode FROM tv_episodes WHERE status LIKE '%4' AND season != 0 AND showid = ?",
                    [cur_indexer_id])
                to_download[cur_indexer_id] = [str(x["season"]) + 'x' + str(x["episode"]) for x in all_eps_results]

            for epResult in to_download[cur_indexer_id]:
                season, episode = epResult.split('x')

                show = sickbeard.helpers.findCertainShow(sickbeard.showList, int(cur_indexer_id))
                subtitles = show.getEpisode(int(season), int(episode)).downloadSubtitles()

        return self.redirect('/manage/subtitleMissed/')


    def backlogShow(self, indexer_id):

        show_obj = helpers.findCertainShow(sickbeard.showList, int(indexer_id))

        if show_obj:
            sickbeard.backlogSearchScheduler.action.searchBacklog([show_obj])

        return self.redirect("/manage/backlogOverview/")


    def backlogOverview(self):

        t = PageTemplate(rh=self, file="manage_backlogOverview.mako")

        showCounts = {}
        showCats = {}
        showSQLResults = {}

        myDB = db.DBConnection()
        for curShow in sickbeard.showList:

            epCounts = {}
            epCats = {}
            epCounts[Overview.SKIPPED] = 0
            epCounts[Overview.WANTED] = 0
            epCounts[Overview.QUAL] = 0
            epCounts[Overview.GOOD] = 0
            epCounts[Overview.UNAIRED] = 0
            epCounts[Overview.SNATCHED] = 0

            sqlResults = myDB.select(
                "SELECT * FROM tv_episodes WHERE tv_episodes.showid in (SELECT tv_shows.indexer_id FROM tv_shows WHERE tv_shows.indexer_id = ? AND paused = 0) ORDER BY tv_episodes.season DESC, tv_episodes.episode DESC",
                [curShow.indexerid])

            for curResult in sqlResults:
                curEpCat = curShow.getOverview(int(curResult["status"] or -1))
                if curEpCat:
                    epCats[str(curResult["season"]) + "x" + str(curResult["episode"])] = curEpCat
                    epCounts[curEpCat] += 1

            showCounts[curShow.indexerid] = epCounts
            showCats[curShow.indexerid] = epCats
            showSQLResults[curShow.indexerid] = sqlResults

        return t.render(submenu=self.ManageMenu(), showCounts=showCounts, showCats=showCats, showSQLResults=showSQLResults,
                        title='Backlog Overview', header='Backlog Overview')


    def massEdit(self, toEdit=None):

        t = PageTemplate(rh=self, file="manage_massEdit.mako")
        t.submenu = self.ManageMenu()

        if not toEdit:
            return self.redirect("/manage/")

        showIDs = toEdit.split("|")
        showList = []
        for curID in showIDs:
            curID = int(curID)
            showObj = helpers.findCertainShow(sickbeard.showList, curID)
            if showObj:
                showList.append(showObj)

        archive_firstmatch_all_same = True
        last_archive_firstmatch = None

        flatten_folders_all_same = True
        last_flatten_folders = None

        paused_all_same = True
        last_paused = None

        default_ep_status_all_same = True
        last_default_ep_status = None

        anime_all_same = True
        last_anime = None

        sports_all_same = True
        last_sports = None

        quality_all_same = True
        last_quality = None

        subtitles_all_same = True
        last_subtitles = None

        scene_all_same = True
        last_scene = None

        air_by_date_all_same = True
        last_air_by_date = None

        root_dir_list = []

        for curShow in showList:

            cur_root_dir = ek.ek(os.path.dirname, curShow._location)
            if cur_root_dir not in root_dir_list:
                root_dir_list.append(cur_root_dir)

            if archive_firstmatch_all_same:
                # if we had a value already and this value is different then they're not all the same
                if last_archive_firstmatch not in (None, curShow.archive_firstmatch):
                    archive_firstmatch_all_same = False
                else:
                    last_archive_firstmatch = curShow.archive_firstmatch

            # if we know they're not all the same then no point even bothering
            if paused_all_same:
                # if we had a value already and this value is different then they're not all the same
                if last_paused not in (None, curShow.paused):
                    paused_all_same = False
                else:
                    last_paused = curShow.paused

            if default_ep_status_all_same:
                if last_default_ep_status not in (None, curShow.default_ep_status):
                    default_ep_status_all_same = False
                else:
                    last_default_ep_status = curShow.default_ep_status

            if anime_all_same:
                # if we had a value already and this value is different then they're not all the same
                if last_anime not in (None, curShow.is_anime):
                    anime_all_same = False
                else:
                    last_anime = curShow.anime

            if flatten_folders_all_same:
                if last_flatten_folders not in (None, curShow.flatten_folders):
                    flatten_folders_all_same = False
                else:
                    last_flatten_folders = curShow.flatten_folders

            if quality_all_same:
                if last_quality not in (None, curShow.quality):
                    quality_all_same = False
                else:
                    last_quality = curShow.quality

            if subtitles_all_same:
                if last_subtitles not in (None, curShow.subtitles):
                    subtitles_all_same = False
                else:
                    last_subtitles = curShow.subtitles

            if scene_all_same:
                if last_scene not in (None, curShow.scene):
                    scene_all_same = False
                else:
                    last_scene = curShow.scene

            if sports_all_same:
                if last_sports not in (None, curShow.sports):
                    sports_all_same = False
                else:
                    last_sports = curShow.sports

            if air_by_date_all_same:
                if last_air_by_date not in (None, curShow.air_by_date):
                    air_by_date_all_same = False
                else:
                    last_air_by_date = curShow.air_by_date

        archive_firstmatch_value = last_archive_firstmatch if archive_firstmatch_all_same else None
        default_ep_status_value = last_default_ep_status if default_ep_status_all_same else None
        paused_value = last_paused if paused_all_same else None
        anime_value = last_anime if anime_all_same else None
        flatten_folders_value = last_flatten_folders if flatten_folders_all_same else None
        quality_value = last_quality if quality_all_same else None
        subtitles_value = last_subtitles if subtitles_all_same else None
        scene_value = last_scene if scene_all_same else None
        sports_value = last_sports if sports_all_same else None
        air_by_date_value = last_air_by_date if air_by_date_all_same else None
        root_dir_list = root_dir_list

        return t.render(submenu=self.ManageMenu(), showList=toEdit, archive_firstmatch_value=archive_firstmatch_value, default_ep_status_value=default_ep_status_value,
                        paused_value=paused_value, anime_value=anime_value, flatten_folders_value=flatten_folders_value,
                        quality_value=quality_value, subtitles_value=subtitles_value, scene_value=scene_value, sports_value=sports_value,
                        air_by_date_value=air_by_date_value, root_dir_list=root_dir_list, title='Mass Edit', header='Mass Edit')


    def massEditSubmit(self, archive_firstmatch=None, paused=None, default_ep_status=None,
                       anime=None, sports=None, scene=None, flatten_folders=None, quality_preset=False,
                       subtitles=None, air_by_date=None, anyQualities=[], bestQualities=[], toEdit=None, *args,
                       **kwargs):

        dir_map = {}
        for cur_arg in kwargs:
            if not cur_arg.startswith('orig_root_dir_'):
                continue
            which_index = cur_arg.replace('orig_root_dir_', '')
            end_dir = kwargs['new_root_dir_' + which_index]
            dir_map[kwargs[cur_arg]] = end_dir

        showIDs = toEdit.split("|")
        errors = []
        for curShow in showIDs:
            curErrors = []
            showObj = helpers.findCertainShow(sickbeard.showList, int(curShow))
            if not showObj:
                continue

            cur_root_dir = ek.ek(os.path.dirname, showObj._location)
            cur_show_dir = ek.ek(os.path.basename, showObj._location)
            if cur_root_dir in dir_map and cur_root_dir != dir_map[cur_root_dir]:
                new_show_dir = ek.ek(os.path.join, dir_map[cur_root_dir], cur_show_dir)
                logger.log(
                    u"For show " + showObj.name + " changing dir from " + showObj._location + " to " + new_show_dir)
            else:
                new_show_dir = showObj._location

            if archive_firstmatch == 'keep':
                new_archive_firstmatch = showObj.archive_firstmatch
            else:
                new_archive_firstmatch = True if archive_firstmatch == 'enable' else False
            new_archive_firstmatch = 'on' if new_archive_firstmatch else 'off'

            if paused == 'keep':
                new_paused = showObj.paused
            else:
                new_paused = True if paused == 'enable' else False
            new_paused = 'on' if new_paused else 'off'

            if default_ep_status == 'keep':
                new_default_ep_status = showObj.default_ep_status
            else:
                new_default_ep_status = default_ep_status

            if anime == 'keep':
                new_anime = showObj.anime
            else:
                new_anime = True if anime == 'enable' else False
            new_anime = 'on' if new_anime else 'off'

            if sports == 'keep':
                new_sports = showObj.sports
            else:
                new_sports = True if sports == 'enable' else False
            new_sports = 'on' if new_sports else 'off'

            if scene == 'keep':
                new_scene = showObj.is_scene
            else:
                new_scene = True if scene == 'enable' else False
            new_scene = 'on' if new_scene else 'off'

            if air_by_date == 'keep':
                new_air_by_date = showObj.air_by_date
            else:
                new_air_by_date = True if air_by_date == 'enable' else False
            new_air_by_date = 'on' if new_air_by_date else 'off'

            if flatten_folders == 'keep':
                new_flatten_folders = showObj.flatten_folders
            else:
                new_flatten_folders = True if flatten_folders == 'enable' else False
            new_flatten_folders = 'on' if new_flatten_folders else 'off'

            if subtitles == 'keep':
                new_subtitles = showObj.subtitles
            else:
                new_subtitles = True if subtitles == 'enable' else False

            new_subtitles = 'on' if new_subtitles else 'off'

            if quality_preset == 'keep':
                anyQualities, bestQualities = Quality.splitQuality(showObj.quality)

            exceptions_list = []

            curErrors += self.editShow(curShow, new_show_dir, anyQualities,
                                       bestQualities, exceptions_list,
                                       defaultEpStatus=new_default_ep_status,
                                       archive_firstmatch=new_archive_firstmatch,
                                       flatten_folders=new_flatten_folders,
                                       paused=new_paused, sports=new_sports,
                                       subtitles=new_subtitles, anime=new_anime,
                                       scene=new_scene, air_by_date=new_air_by_date,
                                       directCall=True)

            if curErrors:
                logger.log(u"Errors: " + str(curErrors), logger.ERROR)
                errors.append('<b>%s:</b>\n<ul>' % showObj.name + ' '.join(
                    ['<li>%s</li>' % error for error in curErrors]) + "</ul>")

        if len(errors) > 0:
            ui.notifications.error('%d error%s while saving changes:' % (len(errors), "" if len(errors) == 1 else "s"),
                                   " ".join(errors))

        return self.redirect("/manage/")


    def massUpdate(self, toUpdate=None, toRefresh=None, toRename=None, toDelete=None, toRemove=None, toMetadata=None,
                   toSubtitle=None):

        if toUpdate is not None:
            toUpdate = toUpdate.split('|')
        else:
            toUpdate = []

        if toRefresh is not None:
            toRefresh = toRefresh.split('|')
        else:
            toRefresh = []

        if toRename is not None:
            toRename = toRename.split('|')
        else:
            toRename = []

        if toSubtitle is not None:
            toSubtitle = toSubtitle.split('|')
        else:
            toSubtitle = []

        if toDelete is not None:
            toDelete = toDelete.split('|')
        else:
            toDelete = []

        if toRemove is not None:
            toRemove = toRemove.split('|')
        else:
            toRemove = []

        if toMetadata is not None:
            toMetadata = toMetadata.split('|')
        else:
            toMetadata = []

        errors = []
        refreshes = []
        updates = []
        renames = []
        subtitles = []

        for curShowID in set(toUpdate + toRefresh + toRename + toSubtitle + toDelete + toRemove + toMetadata):

            if curShowID == '':
                continue

            showObj = sickbeard.helpers.findCertainShow(sickbeard.showList, int(curShowID))

            if showObj is None:
                continue

            if curShowID in toDelete:
                showObj.deleteShow(True)
                # don't do anything else if it's being deleted
                continue

            if curShowID in toRemove:
                showObj.deleteShow()
                # don't do anything else if it's being remove
                continue

            if curShowID in toUpdate:
                try:
                    sickbeard.showQueueScheduler.action.updateShow(showObj, True)
                    updates.append(showObj.name)
                except exceptions.CantUpdateException, e:
                    errors.append("Unable to update show: {0}".format(str(e)))

            # don't bother refreshing shows that were updated anyway
            if curShowID in toRefresh and curShowID not in toUpdate:
                try:
                    sickbeard.showQueueScheduler.action.refreshShow(showObj)
                    refreshes.append(showObj.name)
                except exceptions.CantRefreshException, e:
                    errors.append("Unable to refresh show " + showObj.name + ": " + ex(e))

            if curShowID in toRename:
                sickbeard.showQueueScheduler.action.renameShowEpisodes(showObj)
                renames.append(showObj.name)

            if curShowID in toSubtitle:
                sickbeard.showQueueScheduler.action.downloadSubtitles(showObj)
                subtitles.append(showObj.name)

        if errors:
            ui.notifications.error("Errors encountered",
                                   '<br >\n'.join(errors))

        messageDetail = ""

        if updates:
            messageDetail += "<br /><b>Updates</b><br /><ul><li>"
            messageDetail += "</li><li>".join(updates)
            messageDetail += "</li></ul>"

        if refreshes:
            messageDetail += "<br /><b>Refreshes</b><br /><ul><li>"
            messageDetail += "</li><li>".join(refreshes)
            messageDetail += "</li></ul>"

        if renames:
            messageDetail += "<br /><b>Renames</b><br /><ul><li>"
            messageDetail += "</li><li>".join(renames)
            messageDetail += "</li></ul>"

        if subtitles:
            messageDetail += "<br /><b>Subtitles</b><br /><ul><li>"
            messageDetail += "</li><li>".join(subtitles)
            messageDetail += "</li></ul>"

        if updates + refreshes + renames + subtitles:
            ui.notifications.message("The following actions were queued:",
                                     messageDetail)

        return self.redirect("/manage/")


    def manageTorrents(self):

        t = PageTemplate(rh=self, file="manage_torrents.mako")
        info_download_station = ''

        if re.search('localhost', sickbeard.TORRENT_HOST):

            if sickbeard.LOCALHOST_IP == '':
                webui_url = re.sub('localhost', helpers.get_lan_ip(), sickbeard.TORRENT_HOST)
            else:
                webui_url = re.sub('localhost', sickbeard.LOCALHOST_IP, sickbeard.TORRENT_HOST)
        else:
            webui_url = sickbeard.TORRENT_HOST

        if sickbeard.TORRENT_METHOD == 'utorrent':
            webui_url = '/'.join(s.strip('/') for s in (webui_url, 'gui/'))
        if sickbeard.TORRENT_METHOD == 'download_station':
            if helpers.check_url(webui_url + 'download/'):
                webui_url = webui_url + 'download/'
            else:
                info_download_station = '<p>To have a better experience please set the Download Station alias as <code>download</code>, you can check this setting in the Synology DSM <b>Control Panel</b> > <b>Application Portal</b>. Make sure you allow DSM to be embedded with iFrames too in <b>Control Panel</b> > <b>DSM Settings</b> > <b>Security</b>.</p><br/><p>There is more information about this available <a href="https://github.com/midgetspy/Sick-Beard/pull/338">here</a>.</p><br/>'

        if not sickbeard.TORRENT_PASSWORD == "" and not sickbeard.TORRENT_USERNAME == "":
            webui_url = re.sub('://', '://' + str(sickbeard.TORRENT_USERNAME) + ':' + str(sickbeard.TORRENT_PASSWORD) + '@' ,webui_url)

        return t.render(submenu=self.ManageMenu(), webui_url=webui_url, info_download_station=info_download_station,
                        title='Manage Torrents', header='Manage Torrents')


    def failedDownloads(self, limit=100, toRemove=None):

        myDB = db.DBConnection('failed.db')

        if limit == "0":
            sqlResults = myDB.select("SELECT * FROM failed")
        else:
            sqlResults = myDB.select("SELECT * FROM failed LIMIT ?", [limit])

        toRemove = toRemove.split("|") if toRemove is not None else []

        for release in toRemove:
            myDB.action("DELETE FROM failed WHERE failed.release = ?", [release])

        if toRemove:
            return self.redirect('/manage/failedDownloads/')

        t = PageTemplate(rh=self, file="manage_failedDownloads.mako")

        return t.render(submenu=self.ManageMenu(), limit=limit, failedResults=sqlResults, title='Failed Downloads', header='Failed Downloads')


@route('/manage/manageSearches(/?.*)')
class ManageSearches(Manage):
    def __init__(self, *args, **kwargs):
        super(ManageSearches, self).__init__(*args, **kwargs)

    def index(self):
        t = PageTemplate(rh=self, file="manage_manageSearches.mako")
        # t.backlogPI = sickbeard.backlogSearchScheduler.action.getProgressIndicator()

        return t.render(submenu=self.ManageMenu(), backlogPaused=sickbeard.searchQueueScheduler.action.is_backlog_paused(),
                        backlogRunning=sickbeard.searchQueueScheduler.action.is_backlog_in_progress(), dailySearchStatus=sickbeard.dailySearchScheduler.action.amActive(),
                        findPropersStatus=sickbeard.properFinderScheduler.action.amActive(), queueLength=sickbeard.searchQueueScheduler.action.queue_length(),
                        title='Manage Searches', header='Manage Searches')

    def forceBacklog(self):
        # force it to run the next time it looks
        result = sickbeard.backlogSearchScheduler.forceRun()
        if result:
            logger.log(u"Backlog search forced")
            ui.notifications.message('Backlog search started')

        return self.redirect("/manage/manageSearches/")

    def forceSearch(self):

        # force it to run the next time it looks
        result = sickbeard.dailySearchScheduler.forceRun()
        if result:
            logger.log(u"Daily search forced")
            ui.notifications.message('Daily search started')

        return self.redirect("/manage/manageSearches/")


    def forceFindPropers(self):

        # force it to run the next time it looks
        result = sickbeard.properFinderScheduler.forceRun()
        if result:
            logger.log(u"Find propers search forced")
            ui.notifications.message('Find propers search started')

        return self.redirect("/manage/manageSearches/")


    def pauseBacklog(self, paused=None):
        if paused == "1":
            sickbeard.searchQueueScheduler.action.pause_backlog()
        else:
            sickbeard.searchQueueScheduler.action.unpause_backlog()

        return self.redirect("/manage/manageSearches/")


@route('/history(/?.*)')
class History(WebRoot):
    def __init__(self, *args, **kwargs):
        super(History, self).__init__(*args, **kwargs)

    def index(self, limit=100):

        # sqlResults = myDB.select("SELECT h.*, show_name, name FROM history h, tv_shows s, tv_episodes e WHERE h.showid=s.indexer_id AND h.showid=e.showid AND h.season=e.season AND h.episode=e.episode ORDER BY date DESC LIMIT "+str(numPerPage*(p-1))+", "+str(numPerPage))
        myDB = db.DBConnection()
        if limit == "0":
            sqlResults = myDB.select(
                "SELECT h.*, show_name FROM history h, tv_shows s WHERE h.showid=s.indexer_id ORDER BY date DESC")
        else:
            sqlResults = myDB.select(
                "SELECT h.*, show_name FROM history h, tv_shows s WHERE h.showid=s.indexer_id ORDER BY date DESC LIMIT ?",
                [limit])

        history = {'show_id': 0, 'season': 0, 'episode': 0, 'quality': 0,
                   'actions': [{'time': '', 'action': '', 'provider': ''}]}
        compact = []

        for sql_result in sqlResults:

            if not any((history['show_id'] == sql_result['showid']
                        and history['season'] == sql_result['season']
                        and history['episode'] == sql_result['episode']
                        and history['quality'] == sql_result['quality'])
                       for history in compact):

                history = {}
                history['show_id'] = sql_result['showid']
                history['season'] = sql_result['season']
                history['episode'] = sql_result['episode']
                history['quality'] = sql_result['quality']
                history['show_name'] = sql_result['show_name']
                history['resource'] = sql_result['resource']

                action = {}
                history['actions'] = []

                action['time'] = sql_result['date']
                action['action'] = sql_result['action']
                action['provider'] = sql_result['provider']
                action['resource'] = sql_result['resource']
                history['actions'].append(action)
                history['actions'].sort(key=lambda x: x['time'])
                compact.append(history)
            else:
                index = [i for i, dict in enumerate(compact) \
                         if dict['show_id'] == sql_result['showid'] \
                         and dict['season'] == sql_result['season'] \
                         and dict['episode'] == sql_result['episode']
                         and dict['quality'] == sql_result['quality']][0]

                action = {}
                history = compact[index]

                action['time'] = sql_result['date']
                action['action'] = sql_result['action']
                action['provider'] = sql_result['provider']
                action['resource'] = sql_result['resource']
                history['actions'].append(action)
                history['actions'].sort(key=lambda x: x['time'], reverse=True)

        t = PageTemplate(rh=self, file="history.mako")
        submenu = [
            {'title': 'Clear History', 'path': 'history/clearHistory'},
            {'title': 'Trim History', 'path': 'history/trimHistory'},
        ]

        return t.render(historyResults=sqlResults, compactResults=compact, limit=limit, submenu=submenu, title='History', header='History')


    def clearHistory(self):

        myDB = db.DBConnection()
        myDB.action("DELETE FROM history WHERE 1=1")

        ui.notifications.message('History cleared')
        return self.redirect("/history/")


    def trimHistory(self):

        myDB = db.DBConnection()
        myDB.action("DELETE FROM history WHERE date < " + str(
            (datetime.datetime.today() - datetime.timedelta(days=30)).strftime(history.dateFormat)))

        ui.notifications.message('Removed history entries greater than 30 days old')
        return self.redirect("/history/")


@route('/config(/?.*)')
class Config(WebRoot):
    def __init__(self, *args, **kwargs):
        super(Config, self).__init__(*args, **kwargs)

    def ConfigMenu(self):
        menu = [
            {'title': 'General', 'path': 'config/general/'},
            {'title': 'Backup/Restore', 'path': 'config/backuprestore/'},
            {'title': 'Search Settings', 'path': 'config/search/'},
            {'title': 'Search Providers', 'path': 'config/providers/'},
            {'title': 'Subtitles Settings', 'path': 'config/subtitles/'},
            {'title': 'Post Processing', 'path': 'config/postProcessing/'},
            {'title': 'Notifications', 'path': 'config/notifications/'},
            {'title': 'Anime', 'path': 'config/anime/'},
        ]

        return menu

    def index(self):
        t = PageTemplate(rh=self, file="config.mako")

        return t.render(submenu=self.ConfigMenu(), title='Configuration', header='Configuration')


@route('/config/general(/?.*)')
class ConfigGeneral(Config):
    def __init__(self, *args, **kwargs):
        super(ConfigGeneral, self).__init__(*args, **kwargs)

    def index(self):
        t = PageTemplate(rh=self, file="config_general.mako")
<<<<<<< HEAD
        return t.render(title='Config - General', header='General Configuration', topmenu='config', submenu=self.ConfigMenu())
=======

        return t.render(submenu=self.ConfigMenu(), title='Config - General', header='General Configuration')
>>>>>>> dabd08f0


    def generateApiKey(self):
        return helpers.generateApiKey()

    def saveRootDirs(self, rootDirString=None):
        sickbeard.ROOT_DIRS = rootDirString

    def saveAddShowDefaults(self, defaultStatus, anyQualities, bestQualities, defaultFlattenFolders, subtitles=False,
                            anime=False, scene=False, defaultStatusAfter=WANTED):

        if anyQualities:
            anyQualities = anyQualities.split(',')
        else:
            anyQualities = []

        if bestQualities:
            bestQualities = bestQualities.split(',')
        else:
            bestQualities = []

        newQuality = Quality.combineQualities(map(int, anyQualities), map(int, bestQualities))

        sickbeard.STATUS_DEFAULT = int(defaultStatus)
        sickbeard.STATUS_DEFAULT_AFTER = int(defaultStatusAfter)
        sickbeard.QUALITY_DEFAULT = int(newQuality)

        sickbeard.FLATTEN_FOLDERS_DEFAULT = config.checkbox_to_value(defaultFlattenFolders)
        sickbeard.SUBTITLES_DEFAULT = config.checkbox_to_value(subtitles)

        sickbeard.ANIME_DEFAULT = config.checkbox_to_value(anime)
        sickbeard.SCENE_DEFAULT = config.checkbox_to_value(scene)

        sickbeard.save_config()

    def saveGeneral(self, log_dir=None, log_nr = 5, log_size = 1048576, web_port=None, web_log=None, encryption_version=None, web_ipv6=None,
                    update_shows_on_start=None, update_shows_on_snatch=None, trash_remove_show=None, trash_rotate_logs=None, update_frequency=None,
                    indexerDefaultLang='en', ep_default_deleted_status=None, launch_browser=None, showupdate_hour=3, web_username=None,
                    api_key=None, indexer_default=None, timezone_display=None, cpu_preset='NORMAL',
                    web_password=None, version_notify=None, enable_https=None, https_cert=None, https_key=None,
                    handle_reverse_proxy=None, sort_article=None, auto_update=None, notify_on_update=None,
                    proxy_setting=None, proxy_indexers=None, anon_redirect=None, git_path=None, git_remote=None,
                    calendar_unprotected=None, debug=None, ssl_verify=None, no_restart=None, coming_eps_missed_range=None,
                    filter_row=None, fuzzy_dating=None, trim_zero=None, date_preset=None, date_preset_na=None, time_preset=None,
                    indexer_timeout=None, download_url=None, rootDir=None, theme_name=None, default_page=None,
                    git_reset=None, git_username=None, git_password=None, git_autoissues=None, display_all_seasons=None):

        results = []

        # Misc
        sickbeard.DOWNLOAD_URL = download_url
        sickbeard.INDEXER_DEFAULT_LANGUAGE = indexerDefaultLang
        sickbeard.EP_DEFAULT_DELETED_STATUS = ep_default_deleted_status
        sickbeard.LAUNCH_BROWSER = config.checkbox_to_value(launch_browser)
        config.change_SHOWUPDATE_HOUR(showupdate_hour)
        config.change_VERSION_NOTIFY(config.checkbox_to_value(version_notify))
        sickbeard.AUTO_UPDATE = config.checkbox_to_value(auto_update)
        sickbeard.NOTIFY_ON_UPDATE = config.checkbox_to_value(notify_on_update)
        # sickbeard.LOG_DIR is set in config.change_LOG_DIR()
        sickbeard.LOG_NR = log_nr
        sickbeard.LOG_SIZE = log_size
        sickbeard.UPDATE_SHOWS_ON_START = config.checkbox_to_value(update_shows_on_start)
        sickbeard.UPDATE_SHOWS_ON_SNATCH = config.checkbox_to_value(update_shows_on_snatch)
        sickbeard.TRASH_REMOVE_SHOW = config.checkbox_to_value(trash_remove_show)
        sickbeard.TRASH_ROTATE_LOGS = config.checkbox_to_value(trash_rotate_logs)
        config.change_UPDATE_FREQUENCY(update_frequency)
        sickbeard.LAUNCH_BROWSER = config.checkbox_to_value(launch_browser)
        sickbeard.SORT_ARTICLE = config.checkbox_to_value(sort_article)
        sickbeard.CPU_PRESET = cpu_preset
        sickbeard.ANON_REDIRECT = anon_redirect
        sickbeard.PROXY_SETTING = proxy_setting
        sickbeard.PROXY_INDEXERS = config.checkbox_to_value(proxy_indexers)
        sickbeard.GIT_USERNAME = git_username
        sickbeard.GIT_PASSWORD = git_password
        #sickbeard.GIT_RESET = config.checkbox_to_value(git_reset)
        #Force GIT_RESET
        sickbeard.GIT_RESET = 1
        sickbeard.GIT_AUTOISSUES = config.checkbox_to_value(git_autoissues)
        sickbeard.GIT_PATH = git_path
        sickbeard.GIT_REMOTE = git_remote
        sickbeard.CALENDAR_UNPROTECTED = config.checkbox_to_value(calendar_unprotected)
        sickbeard.NO_RESTART = config.checkbox_to_value(no_restart)
        sickbeard.DEBUG = config.checkbox_to_value(debug)
        sickbeard.SSL_VERIFY = config.checkbox_to_value(ssl_verify)
        # sickbeard.LOG_DIR is set in config.change_LOG_DIR()
        sickbeard.COMING_EPS_MISSED_RANGE = config.to_int(coming_eps_missed_range,default=7)
        sickbeard.DISPLAY_ALL_SEASONS = config.checkbox_to_value(display_all_seasons)

        sickbeard.WEB_PORT = config.to_int(web_port)
        sickbeard.WEB_IPV6 = config.checkbox_to_value(web_ipv6)
        # sickbeard.WEB_LOG is set in config.change_LOG_DIR()
        if config.checkbox_to_value(encryption_version) == 1:
            sickbeard.ENCRYPTION_VERSION = 2
        else:
            sickbeard.ENCRYPTION_VERSION = 0
        sickbeard.WEB_USERNAME = web_username
        sickbeard.WEB_PASSWORD = web_password

        sickbeard.FILTER_ROW = config.checkbox_to_value(filter_row)
        sickbeard.FUZZY_DATING = config.checkbox_to_value(fuzzy_dating)
        sickbeard.TRIM_ZERO = config.checkbox_to_value(trim_zero)

        if date_preset:
            sickbeard.DATE_PRESET = date_preset
            discarded_na_data = date_preset_na

        if indexer_default:
            sickbeard.INDEXER_DEFAULT = config.to_int(indexer_default)

        if indexer_timeout:
            sickbeard.INDEXER_TIMEOUT = config.to_int(indexer_timeout)

        if time_preset:
            sickbeard.TIME_PRESET_W_SECONDS = time_preset
            sickbeard.TIME_PRESET = sickbeard.TIME_PRESET_W_SECONDS.replace(u":%S", u"")

        sickbeard.TIMEZONE_DISPLAY = timezone_display

        if not config.change_LOG_DIR(log_dir, web_log):
            results += ["Unable to create directory " + os.path.normpath(log_dir) + ", log directory not changed."]

        sickbeard.API_KEY = api_key

        sickbeard.ENABLE_HTTPS = config.checkbox_to_value(enable_https)

        if not config.change_HTTPS_CERT(https_cert):
            results += [
                "Unable to create directory " + os.path.normpath(https_cert) + ", https cert directory not changed."]

        if not config.change_HTTPS_KEY(https_key):
            results += [
                "Unable to create directory " + os.path.normpath(https_key) + ", https key directory not changed."]

        sickbeard.HANDLE_REVERSE_PROXY = config.checkbox_to_value(handle_reverse_proxy)

        sickbeard.THEME_NAME = theme_name

        sickbeard.DEFAULT_PAGE = default_page

        sickbeard.save_config()

        if len(results) > 0:
            for x in results:
                logger.log(x, logger.ERROR)
            ui.notifications.error('Error(s) Saving Configuration',
                                   '<br />\n'.join(results))
        else:
            ui.notifications.message('Configuration Saved', ek.ek(os.path.join, sickbeard.CONFIG_FILE))

        return self.redirect("/config/general/")


@route('/config/backuprestore(/?.*)')
class ConfigBackupRestore(Config):
    def __init__(self, *args, **kwargs):
        super(ConfigBackupRestore, self).__init__(*args, **kwargs)

    def index(self):
        t = PageTemplate(rh=self, file="config_backuprestore.mako")

        return t.render(submenu=self.ConfigMenu(), title='Config - Backup/Restore', header='Backup/Restore', topmenu='comingEpisodes')

    def backup(self, backupDir=None):

        finalResult = ''

        if backupDir:
            source = [os.path.join(sickbeard.DATA_DIR, 'sickbeard.db'), sickbeard.CONFIG_FILE]
            source.append(os.path.join(sickbeard.DATA_DIR, 'failed.db'))
            source.append(os.path.join(sickbeard.DATA_DIR, 'cache.db'))
            target = os.path.join(backupDir, 'sickrage-' + time.strftime('%Y%m%d%H%M%S') + '.zip')

            for (path, dirs, files) in os.walk(sickbeard.CACHE_DIR, topdown=True):
                for dirname in dirs:
                    if path == sickbeard.CACHE_DIR and dirname not in ['images']:
                        dirs.remove(dirname)
                for filename in files:
                    source.append(os.path.join(path, filename))

            if helpers.backupConfigZip(source, target, sickbeard.DATA_DIR):
                finalResult += "Successful backup to " + target
            else:
                finalResult += "Backup FAILED"
        else:
            finalResult += "You need to choose a folder to save your backup to!"

        finalResult += "<br />\n"

        return finalResult


    def restore(self, backupFile=None):

        finalResult = ''

        if backupFile:
            source = backupFile
            target_dir = os.path.join(sickbeard.DATA_DIR, 'restore')

            if helpers.restoreConfigZip(source, target_dir):
                finalResult += "Successfully extracted restore files to " + target_dir
                finalResult += "<br>Restart sickrage to complete the restore."
            else:
                finalResult += "Restore FAILED"
        else:
            finalResult += "You need to select a backup file to restore!"

        finalResult += "<br />\n"

        return finalResult


@route('/config/search(/?.*)')
class ConfigSearch(Config):
    def __init__(self, *args, **kwargs):
        super(ConfigSearch, self).__init__(*args, **kwargs)

    def index(self):
        t = PageTemplate(rh=self, file="config_search.mako")

        return t.render(submenu=self.ConfigMenu(), title='Config - Episode Search', header='Search Settings')


    def saveSearch(self, use_nzbs=None, use_torrents=None, nzb_dir=None, sab_username=None, sab_password=None,
                   sab_apikey=None, sab_category=None, sab_category_anime=None, sab_host=None, nzbget_username=None,
                   nzbget_password=None, nzbget_category=None, nzbget_category_anime=None, nzbget_priority=None,
                   nzbget_host=None, nzbget_use_https=None, backlog_frequency=None,
                   dailysearch_frequency=None, nzb_method=None, torrent_method=None, usenet_retention=None,
                   download_propers=None, check_propers_interval=None, allow_high_priority=None, sab_forced=None,
                   randomize_providers=None, backlog_startup=None, use_failed_downloads=None, delete_failed=None,
                   dailysearch_startup=None, torrent_dir=None, torrent_username=None, torrent_password=None, torrent_host=None,
                   torrent_label=None, torrent_label_anime=None, torrent_path=None, torrent_verify_cert=None,
                   torrent_seed_time=None, torrent_paused=None, torrent_high_bandwidth=None,
                   torrent_rpcurl=None, torrent_auth_type = None, ignore_words=None, require_words=None):

        results = []

        if not config.change_NZB_DIR(nzb_dir):
            results += ["Unable to create directory " + os.path.normpath(nzb_dir) + ", dir not changed."]

        if not config.change_TORRENT_DIR(torrent_dir):
            results += ["Unable to create directory " + os.path.normpath(torrent_dir) + ", dir not changed."]

        config.change_DAILYSEARCH_FREQUENCY(dailysearch_frequency)

        config.change_BACKLOG_FREQUENCY(backlog_frequency)

        sickbeard.USE_NZBS = config.checkbox_to_value(use_nzbs)
        sickbeard.USE_TORRENTS = config.checkbox_to_value(use_torrents)

        sickbeard.NZB_METHOD = nzb_method
        sickbeard.TORRENT_METHOD = torrent_method
        sickbeard.USENET_RETENTION = config.to_int(usenet_retention, default=500)

        sickbeard.IGNORE_WORDS = ignore_words if ignore_words else ""
        sickbeard.REQUIRE_WORDS = require_words if require_words else ""

        sickbeard.RANDOMIZE_PROVIDERS = config.checkbox_to_value(randomize_providers)

        config.change_DOWNLOAD_PROPERS(download_propers)

        sickbeard.CHECK_PROPERS_INTERVAL = check_propers_interval

        sickbeard.ALLOW_HIGH_PRIORITY = config.checkbox_to_value(allow_high_priority)

        sickbeard.DAILYSEARCH_STARTUP = config.checkbox_to_value(dailysearch_startup)
        sickbeard.BACKLOG_STARTUP = config.checkbox_to_value(backlog_startup)
        sickbeard.USE_FAILED_DOWNLOADS = config.checkbox_to_value(use_failed_downloads)
        sickbeard.DELETE_FAILED = config.checkbox_to_value(delete_failed)

        sickbeard.SAB_USERNAME = sab_username
        sickbeard.SAB_PASSWORD = sab_password
        sickbeard.SAB_APIKEY = sab_apikey.strip()
        sickbeard.SAB_CATEGORY = sab_category
        sickbeard.SAB_CATEGORY_ANIME = sab_category_anime
        sickbeard.SAB_HOST = config.clean_url(sab_host)
        sickbeard.SAB_FORCED = config.checkbox_to_value(sab_forced)

        sickbeard.NZBGET_USERNAME = nzbget_username
        sickbeard.NZBGET_PASSWORD = nzbget_password
        sickbeard.NZBGET_CATEGORY = nzbget_category
        sickbeard.NZBGET_CATEGORY_ANIME = nzbget_category_anime
        sickbeard.NZBGET_HOST = config.clean_host(nzbget_host)
        sickbeard.NZBGET_USE_HTTPS = config.checkbox_to_value(nzbget_use_https)
        sickbeard.NZBGET_PRIORITY = config.to_int(nzbget_priority, default=100)

        sickbeard.TORRENT_USERNAME = torrent_username
        sickbeard.TORRENT_PASSWORD = torrent_password
        sickbeard.TORRENT_LABEL = torrent_label
        sickbeard.TORRENT_LABEL_ANIME = torrent_label_anime
        sickbeard.TORRENT_VERIFY_CERT = config.checkbox_to_value(torrent_verify_cert)
        sickbeard.TORRENT_PATH = torrent_path
        sickbeard.TORRENT_SEED_TIME = torrent_seed_time
        sickbeard.TORRENT_PAUSED = config.checkbox_to_value(torrent_paused)
        sickbeard.TORRENT_HIGH_BANDWIDTH = config.checkbox_to_value(torrent_high_bandwidth)
        sickbeard.TORRENT_HOST = config.clean_url(torrent_host)
        sickbeard.TORRENT_RPCURL = torrent_rpcurl
        sickbeard.TORRENT_AUTH_TYPE = torrent_auth_type

        sickbeard.save_config()

        if len(results) > 0:
            for x in results:
                logger.log(x, logger.ERROR)
            ui.notifications.error('Error(s) Saving Configuration',
                                   '<br />\n'.join(results))
        else:
            ui.notifications.message('Configuration Saved', ek.ek(os.path.join, sickbeard.CONFIG_FILE))

        return self.redirect("/config/search/")


@route('/config/postProcessing(/?.*)')
class ConfigPostProcessing(Config):
    def __init__(self, *args, **kwargs):
        super(ConfigPostProcessing, self).__init__(*args, **kwargs)

    def index(self):
        t = PageTemplate(rh=self, file="config_postProcessing.mako")

        return t.render(submenu=self.ConfigMenu(), title='Config - Post Processing', header='Post Processing')


    def savePostProcessing(self, naming_pattern=None, naming_multi_ep=None,
                           kodi_data=None, kodi_12plus_data=None, mediabrowser_data=None, sony_ps3_data=None,
                           wdtv_data=None, tivo_data=None, mede8er_data=None,
                           keep_processed_dir=None, process_method=None, del_rar_contents=None, process_automatically=None,
                           no_delete=None, rename_episodes=None, airdate_episodes=None, unpack=None,
                           move_associated_files=None, sync_files=None, postpone_if_sync_files=None, nfo_rename=None,
                           tv_download_dir=None, naming_custom_abd=None,
                           naming_anime=None,
                           naming_abd_pattern=None, naming_strip_year=None, use_failed_downloads=None,
                           delete_failed=None, extra_scripts=None, skip_removed_files=None,
                           naming_custom_sports=None, naming_sports_pattern=None,
                           naming_custom_anime=None, naming_anime_pattern=None, naming_anime_multi_ep=None,
                           autopostprocesser_frequency=None):

        results = []

        if not config.change_TV_DOWNLOAD_DIR(tv_download_dir):
            results += ["Unable to create directory " + os.path.normpath(tv_download_dir) + ", dir not changed."]

        config.change_AUTOPOSTPROCESSER_FREQUENCY(autopostprocesser_frequency)
        config.change_PROCESS_AUTOMATICALLY(process_automatically)

        if unpack:
            if self.isRarSupported() != 'not supported':
                sickbeard.UNPACK = config.checkbox_to_value(unpack)
            else:
                sickbeard.UNPACK = 0
                results.append("Unpacking Not Supported, disabling unpack setting")
        else:
            sickbeard.UNPACK = config.checkbox_to_value(unpack)
        sickbeard.NO_DELETE = config.checkbox_to_value(no_delete)
        sickbeard.KEEP_PROCESSED_DIR = config.checkbox_to_value(keep_processed_dir)
        sickbeard.PROCESS_METHOD = process_method
        sickbeard.DELRARCONTENTS = config.checkbox_to_value(del_rar_contents)
        sickbeard.EXTRA_SCRIPTS = [x.strip() for x in extra_scripts.split('|') if x.strip()]
        sickbeard.RENAME_EPISODES = config.checkbox_to_value(rename_episodes)
        sickbeard.AIRDATE_EPISODES = config.checkbox_to_value(airdate_episodes)
        sickbeard.MOVE_ASSOCIATED_FILES = config.checkbox_to_value(move_associated_files)
        sickbeard.SYNC_FILES = sync_files
        sickbeard.POSTPONE_IF_SYNC_FILES = config.checkbox_to_value(postpone_if_sync_files)
        sickbeard.NAMING_CUSTOM_ABD = config.checkbox_to_value(naming_custom_abd)
        sickbeard.NAMING_CUSTOM_SPORTS = config.checkbox_to_value(naming_custom_sports)
        sickbeard.NAMING_CUSTOM_ANIME = config.checkbox_to_value(naming_custom_anime)
        sickbeard.NAMING_STRIP_YEAR = config.checkbox_to_value(naming_strip_year)
        sickbeard.USE_FAILED_DOWNLOADS = config.checkbox_to_value(use_failed_downloads)
        sickbeard.DELETE_FAILED = config.checkbox_to_value(delete_failed)
        sickbeard.SKIP_REMOVED_FILES = config.checkbox_to_value(skip_removed_files)
        sickbeard.NFO_RENAME = config.checkbox_to_value(nfo_rename)

        sickbeard.METADATA_KODI = kodi_data
        sickbeard.METADATA_KODI_12PLUS = kodi_12plus_data
        sickbeard.METADATA_MEDIABROWSER = mediabrowser_data
        sickbeard.METADATA_PS3 = sony_ps3_data
        sickbeard.METADATA_WDTV = wdtv_data
        sickbeard.METADATA_TIVO = tivo_data
        sickbeard.METADATA_MEDE8ER = mede8er_data

        sickbeard.metadata_provider_dict['KODI'].set_config(sickbeard.METADATA_KODI)
        sickbeard.metadata_provider_dict['KODI 12+'].set_config(sickbeard.METADATA_KODI_12PLUS)
        sickbeard.metadata_provider_dict['MediaBrowser'].set_config(sickbeard.METADATA_MEDIABROWSER)
        sickbeard.metadata_provider_dict['Sony PS3'].set_config(sickbeard.METADATA_PS3)
        sickbeard.metadata_provider_dict['WDTV'].set_config(sickbeard.METADATA_WDTV)
        sickbeard.metadata_provider_dict['TIVO'].set_config(sickbeard.METADATA_TIVO)
        sickbeard.metadata_provider_dict['Mede8er'].set_config(sickbeard.METADATA_MEDE8ER)

        if self.isNamingValid(naming_pattern, naming_multi_ep, anime_type=naming_anime) != "invalid":
            sickbeard.NAMING_PATTERN = naming_pattern
            sickbeard.NAMING_MULTI_EP = int(naming_multi_ep)
            sickbeard.NAMING_ANIME = int(naming_anime)
            sickbeard.NAMING_FORCE_FOLDERS = naming.check_force_season_folders()
        else:
            if int(naming_anime) in [1, 2]:
                results.append("You tried saving an invalid anime naming config, not saving your naming settings")
            else:
                results.append("You tried saving an invalid naming config, not saving your naming settings")

        if self.isNamingValid(naming_anime_pattern, naming_anime_multi_ep, anime_type=naming_anime) != "invalid":
            sickbeard.NAMING_ANIME_PATTERN = naming_anime_pattern
            sickbeard.NAMING_ANIME_MULTI_EP = int(naming_anime_multi_ep)
            sickbeard.NAMING_ANIME = int(naming_anime)
            sickbeard.NAMING_FORCE_FOLDERS = naming.check_force_season_folders()
        else:
            if int(naming_anime) in [1, 2]:
                results.append("You tried saving an invalid anime naming config, not saving your naming settings")
            else:
                results.append("You tried saving an invalid naming config, not saving your naming settings")

        if self.isNamingValid(naming_abd_pattern, None, abd=True) != "invalid":
            sickbeard.NAMING_ABD_PATTERN = naming_abd_pattern
        else:
            results.append(
                "You tried saving an invalid air-by-date naming config, not saving your air-by-date settings")

        if self.isNamingValid(naming_sports_pattern, None, sports=True) != "invalid":
            sickbeard.NAMING_SPORTS_PATTERN = naming_sports_pattern
        else:
            results.append(
                "You tried saving an invalid sports naming config, not saving your sports settings")

        sickbeard.save_config()

        if len(results) > 0:
            for x in results:
                logger.log(x, logger.ERROR)
            ui.notifications.error('Error(s) Saving Configuration',
                                   '<br />\n'.join(results))
        else:
            ui.notifications.message('Configuration Saved', ek.ek(os.path.join, sickbeard.CONFIG_FILE))

        return self.redirect("/config/postProcessing/")

    def testNaming(self, pattern=None, multi=None, abd=False, sports=False, anime_type=None):

        if multi is not None:
            multi = int(multi)

        if anime_type is not None:
            anime_type = int(anime_type)

        result = naming.test_name(pattern, multi, abd, sports, anime_type)

        result = ek.ek(os.path.join, result['dir'], result['name'])

        return result


    def isNamingValid(self, pattern=None, multi=None, abd=False, sports=False, anime_type=None):
        if pattern is None:
            return "invalid"

        if multi is not None:
            multi = int(multi)

        if anime_type is not None:
            anime_type = int(anime_type)

        # air by date shows just need one check, we don't need to worry about season folders
        if abd:
            is_valid = naming.check_valid_abd_naming(pattern)
            require_season_folders = False

        # sport shows just need one check, we don't need to worry about season folders
        elif sports:
            is_valid = naming.check_valid_sports_naming(pattern)
            require_season_folders = False

        else:
            # check validity of single and multi ep cases for the whole path
            is_valid = naming.check_valid_naming(pattern, multi, anime_type)

            # check validity of single and multi ep cases for only the file name
            require_season_folders = naming.check_force_season_folders(pattern, multi, anime_type)

        if is_valid and not require_season_folders:
            return "valid"
        elif is_valid and require_season_folders:
            return "seasonfolders"
        else:
            return "invalid"


    def isRarSupported(self):
        """
        Test Packing Support:
            - Simulating in memory rar extraction on test.rar file
        """

        try:
            rar_path = os.path.join(sickbeard.PROG_DIR, 'lib', 'unrar2', 'test.rar')
            testing = RarFile(rar_path).read_files('*test.txt')
            if testing[0][1] == 'This is only a test.':
                return 'supported'
            logger.log(u'Rar Not Supported: Can not read the content of test file', logger.ERROR)
            return 'not supported'
        except Exception, e:
            logger.log(u'Rar Not Supported: ' + ex(e), logger.ERROR)
            return 'not supported'


@route('/config/providers(/?.*)')
class ConfigProviders(Config):
    def __init__(self, *args, **kwargs):
        super(ConfigProviders, self).__init__(*args, **kwargs)

    def index(self):
        t = PageTemplate(rh=self, file="config_providers.mako")

        return t.render(submenu=self.ConfigMenu(), title='Config - Providers', header='Search Providers')


    def canAddNewznabProvider(self, name):

        if not name:
            return json.dumps({'error': 'No Provider Name specified'})

        providerDict = dict(zip([x.getID() for x in sickbeard.newznabProviderList], sickbeard.newznabProviderList))

        tempProvider = newznab.NewznabProvider(name, '')

        if tempProvider.getID() in providerDict:
            return json.dumps({'error': 'Provider Name already exists as ' + providerDict[tempProvider.getID()].name})
        else:
            return json.dumps({'success': tempProvider.getID()})


    def saveNewznabProvider(self, name, url, key=''):

        if not name or not url:
            return '0'

        providerDict = dict(zip([x.name for x in sickbeard.newznabProviderList], sickbeard.newznabProviderList))

        if name in providerDict:
            if not providerDict[name].default:
                providerDict[name].name = name
                providerDict[name].url = config.clean_url(url)

            providerDict[name].key = key
            # a 0 in the key spot indicates that no key is needed
            if key == '0':
                providerDict[name].needs_auth = False
            else:
                providerDict[name].needs_auth = True

            return providerDict[name].getID() + '|' + providerDict[name].configStr()

        else:
            newProvider = newznab.NewznabProvider(name, url, key=key)
            sickbeard.newznabProviderList.append(newProvider)
            return newProvider.getID() + '|' + newProvider.configStr()

    def getNewznabCategories(self, name, url, key):
        '''
        Retrieves a list of possible categories with category id's
        Using the default url/api?cat
        http://yournewznaburl.com/api?t=caps&apikey=yourapikey
        '''
        error = ""
        success = False

        if not name:
            error += "\nNo Provider Name specified"
        if not url:
            error += "\nNo Provider Url specified"
        if not key:
            error += "\nNo Provider Api key specified"

        if error <> "":
            return json.dumps({'success': False, 'error': error})

        # Get list with Newznabproviders
        # providerDict = dict(zip([x.getID() for x in sickbeard.newznabProviderList], sickbeard.newznabProviderList))

        # Get newznabprovider obj with provided name
        tempProvider = newznab.NewznabProvider(name, url, key)

        success, tv_categories, error = tempProvider.get_newznab_categories()

        return json.dumps({'success': success, 'tv_categories': tv_categories, 'error': error})

    def deleteNewznabProvider(self, nnid):

        providerDict = dict(zip([x.getID() for x in sickbeard.newznabProviderList], sickbeard.newznabProviderList))

        if nnid not in providerDict or providerDict[nnid].default:
            return '0'

        # delete it from the list
        sickbeard.newznabProviderList.remove(providerDict[nnid])

        if nnid in sickbeard.PROVIDER_ORDER:
            sickbeard.PROVIDER_ORDER.remove(nnid)

        return '1'


    def canAddTorrentRssProvider(self, name, url, cookies, titleTAG):

        if not name:
            return json.dumps({'error': 'Invalid name specified'})

        providerDict = dict(
            zip([x.getID() for x in sickbeard.torrentRssProviderList], sickbeard.torrentRssProviderList))

        tempProvider = rsstorrent.TorrentRssProvider(name, url, cookies, titleTAG)

        if tempProvider.getID() in providerDict:
            return json.dumps({'error': 'Exists as ' + providerDict[tempProvider.getID()].name})
        else:
            (succ, errMsg) = tempProvider.validateRSS()
            if succ:
                return json.dumps({'success': tempProvider.getID()})
            else:
                return json.dumps({'error': errMsg})


    def saveTorrentRssProvider(self, name, url, cookies, titleTAG):

        if not name or not url:
            return '0'

        providerDict = dict(zip([x.name for x in sickbeard.torrentRssProviderList], sickbeard.torrentRssProviderList))

        if name in providerDict:
            providerDict[name].name = name
            providerDict[name].url = config.clean_url(url)
            providerDict[name].cookies = cookies
            providerDict[name].titleTAG = titleTAG

            return providerDict[name].getID() + '|' + providerDict[name].configStr()

        else:
            newProvider = rsstorrent.TorrentRssProvider(name, url, cookies, titleTAG)
            sickbeard.torrentRssProviderList.append(newProvider)
            return newProvider.getID() + '|' + newProvider.configStr()


    def deleteTorrentRssProvider(self, id):

        providerDict = dict(
            zip([x.getID() for x in sickbeard.torrentRssProviderList], sickbeard.torrentRssProviderList))

        if id not in providerDict:
            return '0'

        # delete it from the list
        sickbeard.torrentRssProviderList.remove(providerDict[id])

        if id in sickbeard.PROVIDER_ORDER:
            sickbeard.PROVIDER_ORDER.remove(id)

        return '1'


    def saveProviders(self, newznab_string='', torrentrss_string='', provider_order=None, **kwargs):

        results = []

        provider_str_list = provider_order.split()
        provider_list = []

        newznabProviderDict = dict(
            zip([x.getID() for x in sickbeard.newznabProviderList], sickbeard.newznabProviderList))

        finishedNames = []

        # add all the newznab info we got into our list
        if newznab_string:
            for curNewznabProviderStr in newznab_string.split('!!!'):

                if not curNewznabProviderStr:
                    continue

                cur_name, cur_url, cur_key, cur_cat = curNewznabProviderStr.split('|')
                cur_url = config.clean_url(cur_url)

                newProvider = newznab.NewznabProvider(cur_name, cur_url, key=cur_key)

                cur_id = newProvider.getID()

                # if it already exists then update it
                if cur_id in newznabProviderDict:
                    newznabProviderDict[cur_id].name = cur_name
                    newznabProviderDict[cur_id].url = cur_url
                    newznabProviderDict[cur_id].key = cur_key
                    newznabProviderDict[cur_id].catIDs = cur_cat
                    # a 0 in the key spot indicates that no key is needed
                    if cur_key == '0':
                        newznabProviderDict[cur_id].needs_auth = False
                    else:
                        newznabProviderDict[cur_id].needs_auth = True

                    try:
                        newznabProviderDict[cur_id].search_mode = str(kwargs[cur_id + '_search_mode']).strip()
                    except:
                        pass

                    try:
                        newznabProviderDict[cur_id].search_fallback = config.checkbox_to_value(
                            kwargs[cur_id + '_search_fallback'])
                    except:
                        newznabProviderDict[cur_id].search_fallback = 0

                    try:
                        newznabProviderDict[cur_id].enable_daily = config.checkbox_to_value(
                            kwargs[cur_id + '_enable_daily'])
                    except:
                        newznabProviderDict[cur_id].enable_daily = 0

                    try:
                        newznabProviderDict[cur_id].enable_backlog = config.checkbox_to_value(
                            kwargs[cur_id + '_enable_backlog'])
                    except:
                        newznabProviderDict[cur_id].enable_backlog = 0
                else:
                    sickbeard.newznabProviderList.append(newProvider)

                finishedNames.append(cur_id)

        # delete anything that is missing
        for curProvider in sickbeard.newznabProviderList:
            if curProvider.getID() not in finishedNames:
                sickbeard.newznabProviderList.remove(curProvider)

        torrentRssProviderDict = dict(
            zip([x.getID() for x in sickbeard.torrentRssProviderList], sickbeard.torrentRssProviderList))
        finishedNames = []

        if torrentrss_string:
            for curTorrentRssProviderStr in torrentrss_string.split('!!!'):

                if not curTorrentRssProviderStr:
                    continue

                curName, curURL, curCookies, curTitleTAG = curTorrentRssProviderStr.split('|')
                curURL = config.clean_url(curURL)

                newProvider = rsstorrent.TorrentRssProvider(curName, curURL, curCookies, curTitleTAG)

                curID = newProvider.getID()

                # if it already exists then update it
                if curID in torrentRssProviderDict:
                    torrentRssProviderDict[curID].name = curName
                    torrentRssProviderDict[curID].url = curURL
                    torrentRssProviderDict[curID].cookies = curCookies
                    torrentRssProviderDict[curID].curTitleTAG = curTitleTAG
                else:
                    sickbeard.torrentRssProviderList.append(newProvider)

                finishedNames.append(curID)

        # delete anything that is missing
        for curProvider in sickbeard.torrentRssProviderList:
            if curProvider.getID() not in finishedNames:
                sickbeard.torrentRssProviderList.remove(curProvider)

        disabled_list = []
        # do the enable/disable
        for curProviderStr in provider_str_list:
            curProvider, curEnabled = curProviderStr.split(':')
            curEnabled = config.to_int(curEnabled)

            curProvObj = [x for x in sickbeard.providers.sortedProviderList() if
                          x.getID() == curProvider and hasattr(x, 'enabled')]
            if curProvObj:
                curProvObj[0].enabled = bool(curEnabled)

            if curEnabled:
                provider_list.append(curProvider)
            else:
                disabled_list.append(curProvider)

            if curProvider in newznabProviderDict:
                newznabProviderDict[curProvider].enabled = bool(curEnabled)
            elif curProvider in torrentRssProviderDict:
                torrentRssProviderDict[curProvider].enabled = bool(curEnabled)

        provider_list = provider_list + disabled_list

        # dynamically load provider settings
        for curTorrentProvider in [curProvider for curProvider in sickbeard.providers.sortedProviderList() if
                                   curProvider.providerType == sickbeard.GenericProvider.TORRENT]:

            if hasattr(curTorrentProvider, 'minseed'):
                try:
                    curTorrentProvider.minseed = int(str(kwargs[curTorrentProvider.getID() + '_minseed']).strip())
                except:
                    curTorrentProvider.minseed = 0

            if hasattr(curTorrentProvider, 'minleech'):
                try:
                    curTorrentProvider.minleech = int(str(kwargs[curTorrentProvider.getID() + '_minleech']).strip())
                except:
                    curTorrentProvider.minleech = 0

            if hasattr(curTorrentProvider, 'ratio'):
                try:
                    curTorrentProvider.ratio = str(kwargs[curTorrentProvider.getID() + '_ratio']).strip()
                except:
                    curTorrentProvider.ratio = None

            if hasattr(curTorrentProvider, 'digest'):
                try:
                    curTorrentProvider.digest = str(kwargs[curTorrentProvider.getID() + '_digest']).strip()
                except:
                    curTorrentProvider.digest = None

            if hasattr(curTorrentProvider, 'hash'):
                try:
                    curTorrentProvider.hash = str(kwargs[curTorrentProvider.getID() + '_hash']).strip()
                except:
                    curTorrentProvider.hash = None

            if hasattr(curTorrentProvider, 'api_key'):
                try:
                    curTorrentProvider.api_key = str(kwargs[curTorrentProvider.getID() + '_api_key']).strip()
                except:
                    curTorrentProvider.api_key = None

            if hasattr(curTorrentProvider, 'username'):
                try:
                    curTorrentProvider.username = str(kwargs[curTorrentProvider.getID() + '_username']).strip()
                except:
                    curTorrentProvider.username = None

            if hasattr(curTorrentProvider, 'password'):
                try:
                    curTorrentProvider.password = str(kwargs[curTorrentProvider.getID() + '_password']).strip()
                except:
                    curTorrentProvider.password = None

            if hasattr(curTorrentProvider, 'passkey'):
                try:
                    curTorrentProvider.passkey = str(kwargs[curTorrentProvider.getID() + '_passkey']).strip()
                except:
                    curTorrentProvider.passkey = None

            if hasattr(curTorrentProvider, 'confirmed'):
                try:
                    curTorrentProvider.confirmed = config.checkbox_to_value(
                        kwargs[curTorrentProvider.getID() + '_confirmed'])
                except:
                    curTorrentProvider.confirmed = 0

            if hasattr(curTorrentProvider, 'ranked'):
                try:
                    curTorrentProvider.ranked = config.checkbox_to_value(
                        kwargs[curTorrentProvider.getID() + '_ranked'])
                except:
                    curTorrentProvider.ranked = 0

            if hasattr(curTorrentProvider, 'sorting'):
                try:
                    curTorrentProvider.sorting = str(kwargs[curTorrentProvider.getID() + '_sorting']).strip()
                except:
                     curTorrentProvider.sorting = 'seeders'

            if hasattr(curTorrentProvider, 'proxy'):
                try:
                    curTorrentProvider.proxy.enabled = config.checkbox_to_value(
                        kwargs[curTorrentProvider.getID() + '_proxy'])
                except:
                    curTorrentProvider.proxy.enabled = 0

                if hasattr(curTorrentProvider.proxy, 'url'):
                    try:
                        curTorrentProvider.proxy.url = str(kwargs[curTorrentProvider.getID() + '_proxy_url']).strip()
                    except:
                        curTorrentProvider.proxy.url = None

            if hasattr(curTorrentProvider, 'freeleech'):
                try:
                    curTorrentProvider.freeleech = config.checkbox_to_value(
                        kwargs[curTorrentProvider.getID() + '_freeleech'])
                except:
                    curTorrentProvider.freeleech = 0

            if hasattr(curTorrentProvider, 'search_mode'):
                try:
                    curTorrentProvider.search_mode = str(kwargs[curTorrentProvider.getID() + '_search_mode']).strip()
                except:
                    curTorrentProvider.search_mode = 'eponly'

            if hasattr(curTorrentProvider, 'search_fallback'):
                try:
                    curTorrentProvider.search_fallback = config.checkbox_to_value(
                        kwargs[curTorrentProvider.getID() + '_search_fallback'])
                except:
                    curTorrentProvider.search_fallback = 0  # these exceptions are catching unselected checkboxes

            if hasattr(curTorrentProvider, 'enable_daily'):
                try:
                    curTorrentProvider.enable_daily = config.checkbox_to_value(
                        kwargs[curTorrentProvider.getID() + '_enable_daily'])
                except:
                    curTorrentProvider.enable_daily = 0  # these exceptions are actually catching unselected checkboxes

            if hasattr(curTorrentProvider, 'enable_backlog'):
                try:
                    curTorrentProvider.enable_backlog = config.checkbox_to_value(
                        kwargs[curTorrentProvider.getID() + '_enable_backlog'])
                except:
                    curTorrentProvider.enable_backlog = 0  # these exceptions are actually catching unselected checkboxes

            if hasattr(curTorrentProvider, 'cat'):
                try:
                    curTorrentProvider.cat = int(str(kwargs[curTorrentProvider.getID() + '_cat']).strip())
                except:
                    curTorrentProvider.cat = 0

            if hasattr(curTorrentProvider, 'subtitle'):
                try:
                    curTorrentProvider.subtitle = config.checkbox_to_value(
                        kwargs[curTorrentProvider.getID() + '_subtitle'])
                except:
                    curTorrentProvider.subtitle = 0

        for curNzbProvider in [curProvider for curProvider in sickbeard.providers.sortedProviderList() if
                               curProvider.providerType == sickbeard.GenericProvider.NZB]:

            if hasattr(curNzbProvider, 'api_key'):
                try:
                    curNzbProvider.api_key = str(kwargs[curNzbProvider.getID() + '_api_key']).strip()
                except:
                    curNzbProvider.api_key = None

            if hasattr(curNzbProvider, 'username'):
                try:
                    curNzbProvider.username = str(kwargs[curNzbProvider.getID() + '_username']).strip()
                except:
                    curNzbProvider.username = None

            if hasattr(curNzbProvider, 'search_mode'):
                try:
                    curNzbProvider.search_mode = str(kwargs[curNzbProvider.getID() + '_search_mode']).strip()
                except:
                    curNzbProvider.search_mode = 'eponly'

            if hasattr(curNzbProvider, 'search_fallback'):
                try:
                    curNzbProvider.search_fallback = config.checkbox_to_value(
                        kwargs[curNzbProvider.getID() + '_search_fallback'])
                except:
                    curNzbProvider.search_fallback = 0  # these exceptions are actually catching unselected checkboxes

            if hasattr(curNzbProvider, 'enable_daily'):
                try:
                    curNzbProvider.enable_daily = config.checkbox_to_value(
                        kwargs[curNzbProvider.getID() + '_enable_daily'])
                except:
                    curNzbProvider.enable_daily = 0  # these exceptions are actually catching unselected checkboxes

            if hasattr(curNzbProvider, 'enable_backlog'):
                try:
                    curNzbProvider.enable_backlog = config.checkbox_to_value(
                        kwargs[curNzbProvider.getID() + '_enable_backlog'])
                except:
                    curNzbProvider.enable_backlog = 0  # these exceptions are actually catching unselected checkboxes

        sickbeard.NEWZNAB_DATA = '!!!'.join([x.configStr() for x in sickbeard.newznabProviderList])
        sickbeard.PROVIDER_ORDER = provider_list

        sickbeard.save_config()

        if len(results) > 0:
            for x in results:
                logger.log(x, logger.ERROR)
            ui.notifications.error('Error(s) Saving Configuration',
                                   '<br />\n'.join(results))
        else:
            ui.notifications.message('Configuration Saved', ek.ek(os.path.join, sickbeard.CONFIG_FILE))

        return self.redirect("/config/providers/")


@route('/config/notifications(/?.*)')
class ConfigNotifications(Config):
    def __init__(self, *args, **kwargs):
        super(ConfigNotifications, self).__init__(*args, **kwargs)

    def index(self):
        t = PageTemplate(rh=self, file="config_notifications.mako")

        return t.render(submenu=self.ConfigMenu(), title='Config - Notifications', header='Notifications')


    def saveNotifications(self, use_kodi=None, kodi_always_on=None, kodi_notify_onsnatch=None,
                          kodi_notify_ondownload=None,
                          kodi_notify_onsubtitledownload=None, kodi_update_onlyfirst=None,
                          kodi_update_library=None, kodi_update_full=None, kodi_host=None, kodi_username=None,
                          kodi_password=None,
                          use_plex=None, plex_notify_onsnatch=None, plex_notify_ondownload=None,
                          plex_notify_onsubtitledownload=None, plex_update_library=None,
                          plex_server_host=None, plex_server_token=None, plex_host=None, plex_username=None, plex_password=None,
                          use_plex_client=None, plex_client_username=None, plex_client_password=None,
                          use_emby=None, emby_host=None, emby_apikey=None,
                          use_growl=None, growl_notify_onsnatch=None, growl_notify_ondownload=None,
                          growl_notify_onsubtitledownload=None, growl_host=None, growl_password=None,
                          use_freemobile=None, freemobile_notify_onsnatch=None, freemobile_notify_ondownload=None,
                          freemobile_notify_onsubtitledownload=None, freemobile_id=None, freemobile_apikey=None,
                          use_prowl=None, prowl_notify_onsnatch=None, prowl_notify_ondownload=None,
                          prowl_notify_onsubtitledownload=None, prowl_api=None, prowl_priority=0,
                          use_twitter=None, twitter_notify_onsnatch=None, twitter_notify_ondownload=None,
                          twitter_notify_onsubtitledownload=None,
                          use_boxcar=None, boxcar_notify_onsnatch=None, boxcar_notify_ondownload=None,
                          boxcar_notify_onsubtitledownload=None, boxcar_username=None,
                          use_boxcar2=None, boxcar2_notify_onsnatch=None, boxcar2_notify_ondownload=None,
                          boxcar2_notify_onsubtitledownload=None, boxcar2_accesstoken=None,
                          use_pushover=None, pushover_notify_onsnatch=None, pushover_notify_ondownload=None,
                          pushover_notify_onsubtitledownload=None, pushover_userkey=None, pushover_apikey=None, pushover_device=None,
                          use_libnotify=None, libnotify_notify_onsnatch=None, libnotify_notify_ondownload=None,
                          libnotify_notify_onsubtitledownload=None,
                          use_nmj=None, nmj_host=None, nmj_database=None, nmj_mount=None, use_synoindex=None,
                          use_nmjv2=None, nmjv2_host=None, nmjv2_dbloc=None, nmjv2_database=None,
                          use_trakt=None, trakt_username=None, trakt_pin=None,
                          trakt_remove_watchlist=None, trakt_sync_watchlist=None, trakt_remove_show_from_sickrage=None, trakt_method_add=None,
                          trakt_start_paused=None, trakt_use_recommended=None, trakt_sync=None, trakt_sync_remove=None,
                          trakt_default_indexer=None, trakt_remove_serieslist=None, trakt_timeout=None, trakt_blacklist_name=None,
                          trakt_use_rolling_download=None, trakt_rolling_num_ep=None, trakt_rolling_add_paused=None, trakt_rolling_frequency=None,
                          use_synologynotifier=None, synologynotifier_notify_onsnatch=None,
                          synologynotifier_notify_ondownload=None, synologynotifier_notify_onsubtitledownload=None,
                          use_pytivo=None, pytivo_notify_onsnatch=None, pytivo_notify_ondownload=None,
                          pytivo_notify_onsubtitledownload=None, pytivo_update_library=None,
                          pytivo_host=None, pytivo_share_name=None, pytivo_tivo_name=None,
                          use_nma=None, nma_notify_onsnatch=None, nma_notify_ondownload=None,
                          nma_notify_onsubtitledownload=None, nma_api=None, nma_priority=0,
                          use_pushalot=None, pushalot_notify_onsnatch=None, pushalot_notify_ondownload=None,
                          pushalot_notify_onsubtitledownload=None, pushalot_authorizationtoken=None,
                          use_pushbullet=None, pushbullet_notify_onsnatch=None, pushbullet_notify_ondownload=None,
                          pushbullet_notify_onsubtitledownload=None, pushbullet_api=None, pushbullet_device=None,
                          pushbullet_device_list=None,
                          use_email=None, email_notify_onsnatch=None, email_notify_ondownload=None,
                          email_notify_onsubtitledownload=None, email_host=None, email_port=25, email_from=None,
                          email_tls=None, email_user=None, email_password=None, email_list=None, email_show_list=None,
                          email_show=None):

        results = []

        sickbeard.USE_KODI = config.checkbox_to_value(use_kodi)
        sickbeard.KODI_ALWAYS_ON = config.checkbox_to_value(kodi_always_on)
        sickbeard.KODI_NOTIFY_ONSNATCH = config.checkbox_to_value(kodi_notify_onsnatch)
        sickbeard.KODI_NOTIFY_ONDOWNLOAD = config.checkbox_to_value(kodi_notify_ondownload)
        sickbeard.KODI_NOTIFY_ONSUBTITLEDOWNLOAD = config.checkbox_to_value(kodi_notify_onsubtitledownload)
        sickbeard.KODI_UPDATE_LIBRARY = config.checkbox_to_value(kodi_update_library)
        sickbeard.KODI_UPDATE_FULL = config.checkbox_to_value(kodi_update_full)
        sickbeard.KODI_UPDATE_ONLYFIRST = config.checkbox_to_value(kodi_update_onlyfirst)
        sickbeard.KODI_HOST = config.clean_hosts(kodi_host)
        sickbeard.KODI_USERNAME = kodi_username
        sickbeard.KODI_PASSWORD = kodi_password

        sickbeard.USE_PLEX = config.checkbox_to_value(use_plex)
        sickbeard.PLEX_NOTIFY_ONSNATCH = config.checkbox_to_value(plex_notify_onsnatch)
        sickbeard.PLEX_NOTIFY_ONDOWNLOAD = config.checkbox_to_value(plex_notify_ondownload)
        sickbeard.PLEX_NOTIFY_ONSUBTITLEDOWNLOAD = config.checkbox_to_value(plex_notify_onsubtitledownload)
        sickbeard.PLEX_UPDATE_LIBRARY = config.checkbox_to_value(plex_update_library)
        sickbeard.PLEX_HOST = config.clean_hosts(plex_host)
        sickbeard.PLEX_SERVER_HOST = config.clean_host(plex_server_host)
        sickbeard.PLEX_SERVER_TOKEN = config.clean_host(plex_server_token)
        sickbeard.PLEX_USERNAME = plex_username
        sickbeard.PLEX_PASSWORD = plex_password
        sickbeard.USE_PLEX_CLIENT = config.checkbox_to_value(use_plex)
        sickbeard.PLEX_CLIENT_USERNAME = plex_username
        sickbeard.PLEX_CLIENT_PASSWORD = plex_password

        sickbeard.USE_EMBY = config.checkbox_to_value(use_emby)
        sickbeard.EMBY_HOST = config.clean_host(emby_host)
        sickbeard.EMBY_APIKEY = emby_apikey

        sickbeard.USE_GROWL = config.checkbox_to_value(use_growl)
        sickbeard.GROWL_NOTIFY_ONSNATCH = config.checkbox_to_value(growl_notify_onsnatch)
        sickbeard.GROWL_NOTIFY_ONDOWNLOAD = config.checkbox_to_value(growl_notify_ondownload)
        sickbeard.GROWL_NOTIFY_ONSUBTITLEDOWNLOAD = config.checkbox_to_value(growl_notify_onsubtitledownload)
        sickbeard.GROWL_HOST = config.clean_host(growl_host, default_port=23053)
        sickbeard.GROWL_PASSWORD = growl_password

        sickbeard.USE_FREEMOBILE = config.checkbox_to_value(use_freemobile)
        sickbeard.FREEMOBILE_NOTIFY_ONSNATCH = config.checkbox_to_value(freemobile_notify_onsnatch)
        sickbeard.FREEMOBILE_NOTIFY_ONDOWNLOAD = config.checkbox_to_value(freemobile_notify_ondownload)
        sickbeard.FREEMOBILE_NOTIFY_ONSUBTITLEDOWNLOAD = config.checkbox_to_value(freemobile_notify_onsubtitledownload)
        sickbeard.FREEMOBILE_ID = freemobile_id
        sickbeard.FREEMOBILE_APIKEY = freemobile_apikey

        sickbeard.USE_PROWL = config.checkbox_to_value(use_prowl)
        sickbeard.PROWL_NOTIFY_ONSNATCH = config.checkbox_to_value(prowl_notify_onsnatch)
        sickbeard.PROWL_NOTIFY_ONDOWNLOAD = config.checkbox_to_value(prowl_notify_ondownload)
        sickbeard.PROWL_NOTIFY_ONSUBTITLEDOWNLOAD = config.checkbox_to_value(prowl_notify_onsubtitledownload)
        sickbeard.PROWL_API = prowl_api
        sickbeard.PROWL_PRIORITY = prowl_priority

        sickbeard.USE_TWITTER = config.checkbox_to_value(use_twitter)
        sickbeard.TWITTER_NOTIFY_ONSNATCH = config.checkbox_to_value(twitter_notify_onsnatch)
        sickbeard.TWITTER_NOTIFY_ONDOWNLOAD = config.checkbox_to_value(twitter_notify_ondownload)
        sickbeard.TWITTER_NOTIFY_ONSUBTITLEDOWNLOAD = config.checkbox_to_value(twitter_notify_onsubtitledownload)

        sickbeard.USE_BOXCAR = config.checkbox_to_value(use_boxcar)
        sickbeard.BOXCAR_NOTIFY_ONSNATCH = config.checkbox_to_value(boxcar_notify_onsnatch)
        sickbeard.BOXCAR_NOTIFY_ONDOWNLOAD = config.checkbox_to_value(boxcar_notify_ondownload)
        sickbeard.BOXCAR_NOTIFY_ONSUBTITLEDOWNLOAD = config.checkbox_to_value(boxcar_notify_onsubtitledownload)
        sickbeard.BOXCAR_USERNAME = boxcar_username

        sickbeard.USE_BOXCAR2 = config.checkbox_to_value(use_boxcar2)
        sickbeard.BOXCAR2_NOTIFY_ONSNATCH = config.checkbox_to_value(boxcar2_notify_onsnatch)
        sickbeard.BOXCAR2_NOTIFY_ONDOWNLOAD = config.checkbox_to_value(boxcar2_notify_ondownload)
        sickbeard.BOXCAR2_NOTIFY_ONSUBTITLEDOWNLOAD = config.checkbox_to_value(boxcar2_notify_onsubtitledownload)
        sickbeard.BOXCAR2_ACCESSTOKEN = boxcar2_accesstoken

        sickbeard.USE_PUSHOVER = config.checkbox_to_value(use_pushover)
        sickbeard.PUSHOVER_NOTIFY_ONSNATCH = config.checkbox_to_value(pushover_notify_onsnatch)
        sickbeard.PUSHOVER_NOTIFY_ONDOWNLOAD = config.checkbox_to_value(pushover_notify_ondownload)
        sickbeard.PUSHOVER_NOTIFY_ONSUBTITLEDOWNLOAD = config.checkbox_to_value(pushover_notify_onsubtitledownload)
        sickbeard.PUSHOVER_USERKEY = pushover_userkey
        sickbeard.PUSHOVER_APIKEY = pushover_apikey
        sickbeard.PUSHOVER_DEVICE = pushover_device

        sickbeard.USE_LIBNOTIFY = config.checkbox_to_value(use_libnotify)
        sickbeard.LIBNOTIFY_NOTIFY_ONSNATCH = config.checkbox_to_value(libnotify_notify_onsnatch)
        sickbeard.LIBNOTIFY_NOTIFY_ONDOWNLOAD = config.checkbox_to_value(libnotify_notify_ondownload)
        sickbeard.LIBNOTIFY_NOTIFY_ONSUBTITLEDOWNLOAD = config.checkbox_to_value(libnotify_notify_onsubtitledownload)

        sickbeard.USE_NMJ = config.checkbox_to_value(use_nmj)
        sickbeard.NMJ_HOST = config.clean_host(nmj_host)
        sickbeard.NMJ_DATABASE = nmj_database
        sickbeard.NMJ_MOUNT = nmj_mount

        sickbeard.USE_NMJv2 = config.checkbox_to_value(use_nmjv2)
        sickbeard.NMJv2_HOST = config.clean_host(nmjv2_host)
        sickbeard.NMJv2_DATABASE = nmjv2_database
        sickbeard.NMJv2_DBLOC = nmjv2_dbloc

        sickbeard.USE_SYNOINDEX = config.checkbox_to_value(use_synoindex)

        sickbeard.USE_SYNOLOGYNOTIFIER = config.checkbox_to_value(use_synologynotifier)
        sickbeard.SYNOLOGYNOTIFIER_NOTIFY_ONSNATCH = config.checkbox_to_value(synologynotifier_notify_onsnatch)
        sickbeard.SYNOLOGYNOTIFIER_NOTIFY_ONDOWNLOAD = config.checkbox_to_value(synologynotifier_notify_ondownload)
        sickbeard.SYNOLOGYNOTIFIER_NOTIFY_ONSUBTITLEDOWNLOAD = config.checkbox_to_value(
            synologynotifier_notify_onsubtitledownload)

        config.change_USE_TRAKT(use_trakt)
        sickbeard.TRAKT_USERNAME = trakt_username
        sickbeard.TRAKT_REMOVE_WATCHLIST = config.checkbox_to_value(trakt_remove_watchlist)
        sickbeard.TRAKT_REMOVE_SERIESLIST = config.checkbox_to_value(trakt_remove_serieslist)
        sickbeard.TRAKT_REMOVE_SHOW_FROM_SICKRAGE = config.checkbox_to_value(trakt_remove_show_from_sickrage)
        sickbeard.TRAKT_SYNC_WATCHLIST = config.checkbox_to_value(trakt_sync_watchlist)
        sickbeard.TRAKT_METHOD_ADD = int(trakt_method_add)
        sickbeard.TRAKT_START_PAUSED = config.checkbox_to_value(trakt_start_paused)
        sickbeard.TRAKT_USE_RECOMMENDED = config.checkbox_to_value(trakt_use_recommended)
        sickbeard.TRAKT_SYNC = config.checkbox_to_value(trakt_sync)
        sickbeard.TRAKT_SYNC_REMOVE = config.checkbox_to_value(trakt_sync_remove)
        sickbeard.TRAKT_DEFAULT_INDEXER = int(trakt_default_indexer)
        sickbeard.TRAKT_TIMEOUT = int(trakt_timeout)
        sickbeard.TRAKT_BLACKLIST_NAME = trakt_blacklist_name
        config.change_TRAKT_USE_ROLLING_DOWNLOAD(trakt_use_rolling_download)
        sickbeard.TRAKT_ROLLING_NUM_EP = int(trakt_rolling_num_ep)
        sickbeard.TRAKT_ROLLING_ADD_PAUSED = config.checkbox_to_value(trakt_rolling_add_paused)
        sickbeard.TRAKT_ROLLING_FREQUENCY = int(trakt_rolling_frequency)

        sickbeard.USE_EMAIL = config.checkbox_to_value(use_email)
        sickbeard.EMAIL_NOTIFY_ONSNATCH = config.checkbox_to_value(email_notify_onsnatch)
        sickbeard.EMAIL_NOTIFY_ONDOWNLOAD = config.checkbox_to_value(email_notify_ondownload)
        sickbeard.EMAIL_NOTIFY_ONSUBTITLEDOWNLOAD = config.checkbox_to_value(email_notify_onsubtitledownload)
        sickbeard.EMAIL_HOST = config.clean_host(email_host)
        sickbeard.EMAIL_PORT = config.to_int(email_port, default=25)
        sickbeard.EMAIL_FROM = email_from
        sickbeard.EMAIL_TLS = config.checkbox_to_value(email_tls)
        sickbeard.EMAIL_USER = email_user
        sickbeard.EMAIL_PASSWORD = email_password
        sickbeard.EMAIL_LIST = email_list

        sickbeard.USE_PYTIVO = config.checkbox_to_value(use_pytivo)
        sickbeard.PYTIVO_NOTIFY_ONSNATCH = config.checkbox_to_value(pytivo_notify_onsnatch)
        sickbeard.PYTIVO_NOTIFY_ONDOWNLOAD = config.checkbox_to_value(pytivo_notify_ondownload)
        sickbeard.PYTIVO_NOTIFY_ONSUBTITLEDOWNLOAD = config.checkbox_to_value(pytivo_notify_onsubtitledownload)
        sickbeard.PYTIVO_UPDATE_LIBRARY = config.checkbox_to_value(pytivo_update_library)
        sickbeard.PYTIVO_HOST = config.clean_host(pytivo_host)
        sickbeard.PYTIVO_SHARE_NAME = pytivo_share_name
        sickbeard.PYTIVO_TIVO_NAME = pytivo_tivo_name

        sickbeard.USE_NMA = config.checkbox_to_value(use_nma)
        sickbeard.NMA_NOTIFY_ONSNATCH = config.checkbox_to_value(nma_notify_onsnatch)
        sickbeard.NMA_NOTIFY_ONDOWNLOAD = config.checkbox_to_value(nma_notify_ondownload)
        sickbeard.NMA_NOTIFY_ONSUBTITLEDOWNLOAD = config.checkbox_to_value(nma_notify_onsubtitledownload)
        sickbeard.NMA_API = nma_api
        sickbeard.NMA_PRIORITY = nma_priority

        sickbeard.USE_PUSHALOT = config.checkbox_to_value(use_pushalot)
        sickbeard.PUSHALOT_NOTIFY_ONSNATCH = config.checkbox_to_value(pushalot_notify_onsnatch)
        sickbeard.PUSHALOT_NOTIFY_ONDOWNLOAD = config.checkbox_to_value(pushalot_notify_ondownload)
        sickbeard.PUSHALOT_NOTIFY_ONSUBTITLEDOWNLOAD = config.checkbox_to_value(pushalot_notify_onsubtitledownload)
        sickbeard.PUSHALOT_AUTHORIZATIONTOKEN = pushalot_authorizationtoken

        sickbeard.USE_PUSHBULLET = config.checkbox_to_value(use_pushbullet)
        sickbeard.PUSHBULLET_NOTIFY_ONSNATCH = config.checkbox_to_value(pushbullet_notify_onsnatch)
        sickbeard.PUSHBULLET_NOTIFY_ONDOWNLOAD = config.checkbox_to_value(pushbullet_notify_ondownload)
        sickbeard.PUSHBULLET_NOTIFY_ONSUBTITLEDOWNLOAD = config.checkbox_to_value(pushbullet_notify_onsubtitledownload)
        sickbeard.PUSHBULLET_API = pushbullet_api
        sickbeard.PUSHBULLET_DEVICE = pushbullet_device_list

        sickbeard.save_config()

        if len(results) > 0:
            for x in results:
                logger.log(x, logger.ERROR)
            ui.notifications.error('Error(s) Saving Configuration',
                                   '<br />\n'.join(results))
        else:
            ui.notifications.message('Configuration Saved', ek.ek(os.path.join, sickbeard.CONFIG_FILE))

        return self.redirect("/config/notifications/")


@route('/config/subtitles(/?.*)')
class ConfigSubtitles(Config):
    def __init__(self, *args, **kwargs):
        super(ConfigSubtitles, self).__init__(*args, **kwargs)

    def index(self):
        t = PageTemplate(rh=self, file="config_subtitles.mako")

        return t.render(submenu=self.ConfigMenu(), title='Config - Subtitles', header='Subtitles')


    def saveSubtitles(self, use_subtitles=None, subtitles_plugins=None, subtitles_languages=None, subtitles_dir=None,
                      service_order=None, subtitles_history=None, subtitles_finder_frequency=None,
                      subtitles_multi=None, embedded_subtitles_all=None, subtitles_extra_scripts=None):

        results = []

        config.change_SUBTITLES_FINDER_FREQUENCY(subtitles_finder_frequency)
        config.change_USE_SUBTITLES(use_subtitles)

        sickbeard.SUBTITLES_LANGUAGES = [lang.strip() for lang in subtitles_languages.split(',') if subtitles.isValidLanguage(lang.strip())] if subtitles_languages else []
        sickbeard.SUBTITLES_DIR = subtitles_dir
        sickbeard.SUBTITLES_HISTORY = config.checkbox_to_value(subtitles_history)
        sickbeard.EMBEDDED_SUBTITLES_ALL = config.checkbox_to_value(embedded_subtitles_all)
        sickbeard.SUBTITLES_MULTI = config.checkbox_to_value(subtitles_multi)
        sickbeard.SUBTITLES_EXTRA_SCRIPTS = [x.strip() for x in subtitles_extra_scripts.split('|') if x.strip()]

        # Subtitles services
        services_str_list = service_order.split()
        subtitles_services_list = []
        subtitles_services_enabled = []
        for curServiceStr in services_str_list:
            curService, curEnabled = curServiceStr.split(':')
            subtitles_services_list.append(curService)
            subtitles_services_enabled.append(int(curEnabled))

        sickbeard.SUBTITLES_SERVICES_LIST = subtitles_services_list
        sickbeard.SUBTITLES_SERVICES_ENABLED = subtitles_services_enabled

        sickbeard.save_config()

        if len(results) > 0:
            for x in results:
                logger.log(x, logger.ERROR)
            ui.notifications.error('Error(s) Saving Configuration',
                                   '<br />\n'.join(results))
        else:
            ui.notifications.message('Configuration Saved', ek.ek(os.path.join, sickbeard.CONFIG_FILE))

        return self.redirect("/config/subtitles/")


@route('/config/anime(/?.*)')
class ConfigAnime(Config):
    def __init__(self, *args, **kwargs):
        super(ConfigAnime, self).__init__(*args, **kwargs)

    def index(self):

        t = PageTemplate(rh=self, file="config_anime.mako")

        return t.render(submenu=self.ConfigMenu(), title='Config - Anime', header='Anime')


    def saveAnime(self, use_anidb=None, anidb_username=None, anidb_password=None, anidb_use_mylist=None,
                  split_home=None):

        results = []

        sickbeard.USE_ANIDB = config.checkbox_to_value(use_anidb)
        sickbeard.ANIDB_USERNAME = anidb_username
        sickbeard.ANIDB_PASSWORD = anidb_password
        sickbeard.ANIDB_USE_MYLIST = config.checkbox_to_value(anidb_use_mylist)
        sickbeard.ANIME_SPLIT_HOME = config.checkbox_to_value(split_home)

        sickbeard.save_config()

        if len(results) > 0:
            for x in results:
                logger.log(x, logger.ERROR)
            ui.notifications.error('Error(s) Saving Configuration',
                                   '<br />\n'.join(results))
        else:
            ui.notifications.message('Configuration Saved', ek.ek(os.path.join, sickbeard.CONFIG_FILE))

        return self.redirect("/config/anime/")


@route('/errorlogs(/?.*)')
class ErrorLogs(WebRoot):
    def __init__(self, *args, **kwargs):
        super(ErrorLogs, self).__init__(*args, **kwargs)

    def ErrorLogsMenu(self):
        menu = [
            {'title': 'Clear Errors', 'path': 'errorlogs/clearerrors/'},
            {'title': 'Submit Errors', 'path': 'errorlogs/submit_errors/', 'requires': self.haveErrors, 'confirm': True},
        ]

        return menu

    def index(self):

        t = PageTemplate(rh=self, file="errorlogs.mako")
        return t.render(header="Logs &amp; Errors", title="Logs &amp; Errors", topmenu="errorlogs", submenu=self.ErrorLogsMenu())

    def haveErrors(self):
        if len(classes.ErrorViewer.errors) > 0:
            return True

    def clearerrors(self):
        classes.ErrorViewer.clear()
        return self.redirect("/errorlogs/")

    def viewlog(self, minLevel=logger.INFO, logFilter="<NONE>",logSearch=None, maxLines=500):

        def Get_Data(Levelmin, data_in, lines_in, regex, Filter, Search, mlines):

            lastLine = False
            numLines = lines_in
            numToShow = min(maxLines, numLines + len(data_in))

            finalData = []

            for x in reversed(data_in):

                x = ek.ss(x)
                match = re.match(regex, x)

                if match:
                    level = match.group(7)
                    logName = match.group(8)
                    if not sickbeard.DEBUG and (level == 'DEBUG' or level == 'DB'):
                        continue
                    if level not in logger.reverseNames:
                        lastLine = False
                        continue

                    if logSearch and logSearch.lower() in x.lower():
                        lastLine = True
                        finalData.append(x)
                        numLines += 1
                    elif not logSearch and logger.reverseNames[level] >= minLevel and (logFilter == '<NONE>' or logName.startswith(logFilter)):
                        lastLine = True
                        finalData.append(x)
                        numLines += 1
                    else:
                        lastLine = False
                        continue

                elif lastLine:
                    finalData.append("AA" + x)
                    numLines += 1



                if numLines >= numToShow:
                    return finalData

            return finalData

        t = PageTemplate(rh=self, file="viewlogs.mako")

        minLevel = int(minLevel)

        logNameFilters = {'<NONE>': u'&lt;No Filter&gt;',
                          'DAILYSEARCHER': u'Daily Searcher',
                          'BACKLOG': u'Backlog',
                          'SHOWUPDATER': u'Show Updater',
                          'CHECKVERSION': u'Check Version',
                          'SHOWQUEUE': u'Show Queue',
                          'SEARCHQUEUE': u'Search Queue',
                          'FINDPROPERS': u'Find Propers',
                          'POSTPROCESSER': u'Postprocesser',
                          'FINDSUBTITLES': u'Find Subtitles',
                          'TRAKTCHECKER': u'Trakt Checker',
                          'EVENT': u'Event',
                          'ERROR': u'Error',
                          'TORNADO': u'Tornado',
                          'Thread': u'Thread',
                          'MAIN': u'Main',
                          'TRAKTROLLING': u'Trakt Rolling'
                          }

        if logFilter not in logNameFilters:
            logFilter = '<NONE>'

        regex = "^(\d\d\d\d)\-(\d\d)\-(\d\d)\s*(\d\d)\:(\d\d):(\d\d)\s*([A-Z]+)\s*(.+?)\s*\:\:\s*(.*)$"

        data = []

        if os.path.isfile(logger.logFile):
            with ek.ek(codecs.open, *[logger.logFile, 'r', 'utf-8']) as f:
                data = Get_Data(minLevel, f.readlines(), 0, regex, logFilter, logSearch, maxLines)

        for i in range (1 , int(sickbeard.LOG_NR)):
            if os.path.isfile(logger.logFile + "." + str(i)) and (len(data) <= maxLines):
                with ek.ek(codecs.open, *[logger.logFile + "." + str(i), 'r', 'utf-8']) as f:
                        data += Get_Data(minLevel, f.readlines(), len(data), regex, logFilter, logSearch, maxLines)

        return t.render(header="Log File", title="Logs", topmenu="errorlogs", submenu=self.ErrorLogsMenu(),
                logLines="".join(data), minLevel=minLevel, logNameFilters=logNameFilters,
                logFilter=logFilter, logSearch=logSearch)

    def submit_errors(self):
        if not (sickbeard.GIT_USERNAME and sickbeard.GIT_PASSWORD):
            ui.notifications.error("Missing information", "Please set your GitHub username and password in the config.")
            logger.log(u'Please set your GitHub username and password in the config, unable to submit issue ticket to GitHub!')
        else:
            issue_id = logger.submit_errors()
            if issue_id == 'RUNNING':
                ui.notifications.message('Issue submitter is running, please wait for it to complete')
            elif issue_id:
                ui.notifications.message('Your issue ticket #%s was submitted successfully!' % issue_id)

        return self.redirect("/errorlogs/")<|MERGE_RESOLUTION|>--- conflicted
+++ resolved
@@ -3702,13 +3702,8 @@
 
     def index(self):
         t = PageTemplate(rh=self, file="config_general.mako")
-<<<<<<< HEAD
+
         return t.render(title='Config - General', header='General Configuration', topmenu='config', submenu=self.ConfigMenu())
-=======
-
-        return t.render(submenu=self.ConfigMenu(), title='Config - General', header='General Configuration')
->>>>>>> dabd08f0
-
 
     def generateApiKey(self):
         return helpers.generateApiKey()
